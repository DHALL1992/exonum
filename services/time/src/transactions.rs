--- conflicted
+++ resolved
@@ -18,21 +18,14 @@
 
 use chrono::{DateTime, Utc};
 
-<<<<<<< HEAD
-=======
 use std::borrow::Cow;
 
->>>>>>> f6deb4c7
 use exonum_merkledb::{Fork, Snapshot};
 
 use exonum::{
     blockchain::{ExecutionError, ExecutionResult, Schema, Transaction, TransactionContext},
     crypto::{PublicKey, SecretKey},
-<<<<<<< HEAD
     messages::{AnyTx, Message, Signed},
-=======
-    messages::{Message, RawTransaction, Signed},
->>>>>>> f6deb4c7
 };
 
 use super::{proto, SERVICE_ID};
@@ -90,7 +83,7 @@
         Message::sign_transaction(TxTime::new(time), SERVICE_ID, *public_key, secret_key)
     }
 
-    pub fn check_signed_by_validator(
+    fn check_signed_by_validator(
         &self,
         snapshot: &dyn Snapshot,
         author: &PublicKey,
@@ -104,11 +97,7 @@
         }
     }
 
-<<<<<<< HEAD
-    pub fn update_validator_time(&self, fork: &Fork, author: &PublicKey) -> ExecutionResult {
-=======
     fn update_validator_time(&self, fork: &Fork, author: &PublicKey) -> ExecutionResult {
->>>>>>> f6deb4c7
         let schema = TimeSchema::new(fork);
         let mut validators_times = schema.validators_times();
         match validators_times.get(author) {
@@ -122,11 +111,7 @@
         }
     }
 
-<<<<<<< HEAD
-    pub fn update_consolidated_time(fork: &Fork) {
-=======
     fn update_consolidated_time(fork: &Fork) {
->>>>>>> f6deb4c7
         let keys = Schema::new(fork).actual_configuration().validator_keys;
         let schema = TimeSchema::new(fork);
 

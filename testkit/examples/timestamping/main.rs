--- conflicted
+++ resolved
@@ -18,24 +18,16 @@
 extern crate serde_derive;
 #[macro_use]
 extern crate exonum_derive;
-<<<<<<< HEAD
-=======
 
 use std::borrow::Cow;
 
->>>>>>> f6deb4c7
 use exonum::{
     api::node::public::explorer::{BlocksQuery, BlocksRange, TransactionQuery},
     blockchain::{
         ExecutionResult, Schema, Service, Transaction, TransactionContext, TransactionSet,
     },
-<<<<<<< HEAD
-    crypto::{gen_keypair, CryptoHash, Hash, PublicKey, SecretKey},
-    messages::{AnyTx, Message, Signed},
-=======
     crypto::{gen_keypair, Hash, PublicKey, SecretKey},
-    messages::{Message, RawTransaction, Signed},
->>>>>>> f6deb4c7
+    messages::{Message, AnyTx, Signed},
 };
 use exonum_merkledb::Snapshot;
 use exonum_testkit::{ApiKind, TestKitBuilder};

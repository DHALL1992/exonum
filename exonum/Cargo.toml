--- conflicted
+++ resolved
@@ -26,13 +26,8 @@
 hex = "0.4"
 bit-vec = "0.6.0"
 rand = "0.7"
-<<<<<<< HEAD
-serde = "1.0.10"
-serde_derive = "1.0.64"
-=======
 serde = "1.0.101"
 serde_derive = "1.0.101"
->>>>>>> a6e0bf66
 serde_json = "1.0.19"
 serde_str = "0.1.0"
 erased-serde = "0.3"
@@ -54,29 +49,18 @@
 uuid = { version = "0.8.1", features = ["serde"] }
 snow = { version = "0.6.0", default-features = false }
 rust_decimal = "1.0"
-<<<<<<< HEAD
-protobuf = { version = "2.8.0", features = ["with-serde"] }
-ctrlc = "3.1.1"
-rpassword = "4.0.1"
-zeroize = "1.0.0"
-=======
 protobuf = { version = "2.8.1", features = ["with-serde"] }
 ctrlc = "3.1.1"
 rpassword = "4.0.1"
 zeroize = "1.0"
 semver = "0.9.0"
->>>>>>> a6e0bf66
 
 exonum_sodiumoxide = { version = "0.0.23", optional = true }
 exonum-crypto = { version = "0.12.0", path = "../components/crypto" }
 exonum-derive = { version = "0.12.0", path = "../components/derive" }
-<<<<<<< HEAD
-exonum-merkledb = { version = "0.12.0", path = "../components/merkledb" }
-=======
 exonum-keys = { version = "0.12.0", path = "../components/keys" }
 exonum-merkledb = { version = "0.12.0", path = "../components/merkledb" }
 exonum-proto = { version = "0.12.0", path = "../components/proto" }
->>>>>>> a6e0bf66
 
 [dev-dependencies]
 criterion = "0.3.0"
@@ -96,19 +80,12 @@
 path = "benches/criterion/lib.rs"
 
 [features]
-<<<<<<< HEAD
-default = ["sodiumoxide-crypto", "with-serde", "rocksdb_snappy"]
-=======
 default = ["sodiumoxide-crypto", "with-serde", "rocksdb_snappy", "with-protobuf"]
->>>>>>> a6e0bf66
 float_serialize = []
 long_benchmarks = []
 sodiumoxide-crypto = ["exonum_sodiumoxide"]
 with-serde = []
-<<<<<<< HEAD
-=======
 with-protobuf = []
->>>>>>> a6e0bf66
 rocksdb_snappy = ["exonum-merkledb/rocksdb_snappy"]
 rocksdb_lz4 = ["exonum-merkledb/rocksdb_lz4"]
 rocksdb_zlib = ["exonum-merkledb/rocksdb_zlib"]

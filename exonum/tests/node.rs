--- conflicted
+++ resolved
@@ -96,13 +96,8 @@
     let mut commit_rxs = Vec::new();
     for node_cfg in helpers::generate_testnet_config(count, start_port) {
         let (commit_tx, commit_rx) = oneshot::channel();
-<<<<<<< HEAD
         //        let service = Box::new(CommitWatcherService(Mutex::new(Some(commit_tx))));
         let node = Node::new(TemporaryDB::new(), Vec::new(), node_cfg, None);
-=======
-        let service = Box::new(CommitWatcherService(Mutex::new(Some(commit_tx))));
-        let node = Node::new(TemporaryDB::new(), vec![service], node_cfg, None);
->>>>>>> f6deb4c7
         let api_tx = node.channel();
         node_threads.push(RunHandle {
             node_thread: thread::spawn(move || {

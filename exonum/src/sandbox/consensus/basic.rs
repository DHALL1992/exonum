--- conflicted
+++ resolved
@@ -21,17 +21,6 @@
 
 use std::collections::BTreeMap;
 
-<<<<<<< HEAD
-use crate::blockchain::{Blockchain, Schema, CORE_SERVICE};
-use crate::crypto::{gen_keypair_from_seed, CryptoHash, Hash, Seed, HASH_SIZE, SEED_LENGTH};
-use crate::helpers::{Height, Round, ValidatorId};
-use crate::messages::{Precommit, Signed};
-use crate::sandbox::{
-    self,
-    sandbox_tests_helper::*,
-    timestamping::{TimestampingTxGenerator, DATA_SIZE, TIMESTAMPING_SERVICE},
-    timestamping_sandbox, timestamping_sandbox_builder,
-=======
 use crate::{
     blockchain::{IndexCoordinates, Schema, SchemaOrigin},
     crypto::{gen_keypair_from_seed, Hash, Seed, HASH_SIZE, SEED_LENGTH},
@@ -43,7 +32,6 @@
         timestamping::{TimestampingService, TimestampingTxGenerator, DATA_SIZE},
         timestamping_sandbox, timestamping_sandbox_builder,
     },
->>>>>>> a6e0bf66
 };
 
 /// idea of the test is to verify that at certain periodic rounds we (`validator_0`) become a leader
@@ -84,11 +72,7 @@
     sandbox.broadcast(&sandbox.create_status(
         sandbox.public_key(ValidatorId(0)),
         Height(1),
-<<<<<<< HEAD
-        &sandbox.last_block().hash(),
-=======
         sandbox.last_block().object_hash(),
->>>>>>> a6e0bf66
         1,
         sandbox.secret_key(ValidatorId(0)),
     ));
@@ -317,11 +301,7 @@
     let num_txs = 10;
     let txs = generator
         .take(num_txs)
-<<<<<<< HEAD
-        .map(|tx| (tx.hash(), tx))
-=======
         .map(|tx| (tx.object_hash(), tx))
->>>>>>> a6e0bf66
         .collect::<BTreeMap<_, _>>();
 
     for tx in txs.values() {

--- conflicted
+++ resolved
@@ -62,9 +62,8 @@
 pub use self::schema::blockchain::{Block, ConfigReference, TransactionResult, TxLocation};
 pub use self::schema::helpers::{BitVec, Hash, PublicKey, Signature};
 pub use self::schema::protocol::{
-    AnyTx, BlockRequest, BlockResponse, CallInfo, Connect, ExonumMessage, PeersRequest, Precommit,
-    Prevote, PrevotesRequest, Propose, ProposeRequest, SignedMessage, Status, TransactionsRequest,
-    TransactionsResponse,
+    BlockRequest, BlockResponse, Connect, PeersRequest, Precommit, Prevote, PrevotesRequest,
+    Propose, ProposeRequest, Status, TransactionsRequest, TransactionsResponse,
 };
 
 pub mod schema;
@@ -73,12 +72,7 @@
 
 use chrono::{DateTime, TimeZone, Utc};
 use failure::Error;
-<<<<<<< HEAD
-use protobuf::{well_known_types, Message};
-use semver::Version;
-=======
 use protobuf::well_known_types;
->>>>>>> f6deb4c7
 
 use std::collections::HashMap;
 
@@ -329,30 +323,6 @@
 impl_protobuf_convert_scalar!(f32);
 impl_protobuf_convert_scalar!(f64);
 
-<<<<<<< HEAD
-impl ProtobufConvert for Version {
-    type ProtoStruct = self::schema::runtime::Version;
-    fn to_pb(&self) -> Self::ProtoStruct {
-        let mut pb = Self::ProtoStruct::new();
-        pb.set_data(format!("{}", self));
-        pb
-    }
-    fn from_pb(mut pb: Self::ProtoStruct) -> Result<Self, Error> {
-        Ok(pb.take_data().parse()?)
-    }
-}
-
-impl ProtobufConvert for well_known_types::Any {
-    type ProtoStruct = well_known_types::Any;
-    fn to_pb(&self) -> Self::ProtoStruct {
-        self.clone()
-    }
-    fn from_pb(pb: Self::ProtoStruct) -> Result<Self, Error> {
-        Ok(pb)
-    }
-}
-=======
->>>>>>> f6deb4c7
 macro_rules! impl_protobuf_convert_fixed_byte_array {
     ( $( $arr_len:expr ),* ) => {
         $(

--- conflicted
+++ resolved
@@ -240,10 +240,8 @@
                 Ok(())
             }
 
-<<<<<<< HEAD
-=======
+
             #[allow(unused_mut)]
->>>>>>> 11beca9a
             fn serialize_field(&self)
                 -> Result<$crate::encoding::serialize::json::reexport::Value,
                             Box<::std::error::Error>>

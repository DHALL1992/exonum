--- conflicted
+++ resolved
@@ -1,34 +1,10 @@
-<<<<<<< HEAD
-#[cfg(test)]
-mod tests;
-
-use std::fmt;
-use std::error;
-
 use ::crypto::{Hash, HASH_SIZE, hash};
 
-mod db;
-mod leveldb;
-mod memorydb;
-
-mod base_table;
-mod map_table;
-mod list_table;
-mod merkle_table;
-mod merkle_patricia_table;
-
-mod keys;
-mod values;
-
-mod utils; 
-=======
-use num::{Integer, ToPrimitive};
 use serde_json;
 
 use std::fmt;
 use std::error::Error as ErrorTrait;
 use std::convert;
->>>>>>> 5064a5b5
 
 pub use leveldb::options::Options as LevelDBOptions;
 pub use leveldb::database::cache::Cache as LevelDBCache;
@@ -36,20 +12,13 @@
 pub use self::leveldb::{LevelDB, LevelDBView};
 pub use self::db::{Database, Patch, Fork, Change};
 pub use self::memorydb::{MemoryDB, MemoryDBView};
+pub use self::base_table::BaseTable;
 pub use self::map_table::MapTable;
 pub use self::list_table::ListTable;
-<<<<<<< HEAD
 pub use self::keys::{StorageKey, VoidKey};
 pub use self::values::{StorageValue};
-pub use self::merkle_table::MerkleTable; 
-pub use self::merkle_patricia_table::{MerklePatriciaTable};
-pub use self::utils::bytes_to_hex; 
-=======
-pub use self::fields::StorageValue;
 pub use self::merkle_table::MerkleTable;
-pub use self::merkle_table::proofnode::Proofnode;
-pub use self::merkle_patricia_table::MerklePatriciaTable;
-pub use self::merkle_patricia_table::proofpathtokey::RootProofNode;
+pub use self::merkle_patricia_table::{MerklePatriciaTable, RootProofNode};
 pub use self::utils::bytes_to_hex;
 
 #[cfg(test)]
@@ -59,11 +28,12 @@
 mod map_table;
 mod list_table;
 mod merkle_table;
-mod fields;
+mod keys;
+mod values;
 mod db;
+mod base_table;
 mod merkle_patricia_table;
 mod utils;
->>>>>>> 5064a5b5
 
 #[derive(Debug)]
 pub struct Error {
@@ -100,25 +70,7 @@
     fn set(&self, index: u64, value: V) -> Result<()>;
     fn last(&self) -> Result<Option<V>>;
     fn is_empty(&self) -> Result<bool>;
-<<<<<<< HEAD
     fn len(&self) -> Result<u64>;
-=======
-    fn len(&self) -> Result<K>;
-    fn swap(&self, i: K, j: K) -> Result<()> {
-        let first_val = self.get(i)?;
-        let second_val = self.get(j)?;
-        match (first_val, second_val) {
-            (Some(i_val), Some(j_val)) => {
-                self.set(j, i_val)?;
-                self.set(i, j_val)?;
-                Ok(())
-            }
-            _ => {
-                Err(Error::new("One of swap indexes is not present in list"))
-            }
-        }
-    }
->>>>>>> 5064a5b5
 }
 
 impl Error {
@@ -164,7 +116,7 @@
 pub type Storage = details::Storage;
 pub type View = details::View;
 
-pub fn merkle_hash(hashes: &[Hash]) -> Hash {    
+pub fn merkle_hash(hashes: &[Hash]) -> Hash {
     match hashes.len() {
         0 => Hash::default(),
         1 => hashes[0],
@@ -176,5 +128,5 @@
             v.extend_from_slice(merkle_hash(right).as_ref());
             hash(&v)
         }
-    }    
+    }
 }
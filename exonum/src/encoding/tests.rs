// Copyright 2017 The Exonum Team
//
// Licensed under the Apache License, Version 2.0 (the "License");
// you may not use this file except in compliance with the License.
// You may obtain a copy of the License at
//
//   http://www.apache.org/licenses/LICENSE-2.0
//
// Unless required by applicable law or agreed to in writing, software
// distributed under the License is distributed on an "AS IS" BASIS,
// WITHOUT WARRANTIES OR CONDITIONS OF ANY KIND, either express or implied.
// See the License for the specific language governing permissions and
// limitations under the License.

use bit_vec::BitVec;

use std::net::SocketAddr;
use std::time::SystemTime;

use crypto::{hash, gen_keypair};
<<<<<<< HEAD
use blockchain::{self, BlockProof};
use messages::{RawMessage, Message, FromRaw, Connect, Propose, Prevote, Precommit, Status, Block,
               RequestBlock};
use helpers::{Height, Round, ValidatorId};
=======
use blockchain::{self, BlockProof, Block};
use messages::{RawMessage, Message, FromRaw, Connect, Propose, Prevote, Precommit, Status,
               BlockResponse, BlockRequest};
>>>>>>> 2d80ab32

use super::{Field, Offset};

static VALIDATOR: ValidatorId = ValidatorId(65_123);
static HEIGHT: Height = Height(123_123_123);
static ROUND: Round = Round(321_321_312);

#[test]
#[should_panic(expected = "Found error in check: OffsetOverflow")]
fn test_read_overflow_arithmetic() {
    let pos = <u32>::max_value();
    let count: u32 = 4;
    let dat = vec![0xCC as u8; 4]; // u32
    let mut buf = vec![255; 8];
    dat.write(&mut buf, 0, 8);
    //rewrite header
    pos.write(&mut buf, 0, 4);
    count.write(&mut buf, 4, 8);

    // let x1 = unsafe{ <Vec<u8> as Field>::read(&buf, 0, 8 )};
    // ^ "attempt to add with overflow" in segment.rs

    <Vec<u8> as Field>::check(&buf, 0.into(), 8.into(), 8.into()).expect("Found error in check");
}

#[test]
fn test_bitvec() {

    let mut b = BitVec::from_elem(14, false);
    b.set(11, true);
    b.set(4, true);
    b.push(true);
    b.push(true);

    assert_write_check_read(b, 8);
}

#[test]
fn test_str_segment() {
    let mut buf = vec![0; 8];
    let s = "test юникодной строчки efw_adqq ss/adfq";
    Field::write(&s, &mut buf, 0, 8);
    <&str as Field>::check(&buf, 0.into(), 8.into(), 8.into()).unwrap();

    let buf2 = buf.clone();
    <&str as Field>::check(&buf2, 0.into(), 8.into(), 8.into()).unwrap();
    let s2: &str = unsafe { Field::read(&buf2, 0, 8) };
    assert_eq!(s2, s);
}

#[test]
fn test_vec_segment() {
    let dat = vec![1u8, 2, 3, 5, 10];
    assert_write_check_read(dat, 8);
}

#[test]
fn test_u16_segment() {
    let dat = vec![1u16, 3, 10, 15, 23, 4, 45];
    assert_write_check_read(dat, 8);
}

#[test]
fn test_u32_segment() {
    let dat = vec![1u32, 3, 10, 15, 23, 4, 45];
    assert_write_check_read(dat, 8);
}

#[test]
fn test_byte_array() {
    let mut buf = vec![255; 8];
    let arr = [2u8, 5, 2, 3, 56, 3];

    Field::write(&arr.as_ref(), &mut buf, 0, 8);
    <&[u8] as Field>::check(&buf, 0.into(), 8.into(), 8.into()).unwrap();

    let buf2 = buf.clone();
    <&[u8] as Field>::check(&buf2, 0.into(), 8.into(), 8.into()).unwrap();
    let dat2: &[u8] = unsafe { Field::read(&buf2, 0, 8) };
    assert_eq!(dat2, arr);
    assert_eq!(buf.len(), 8 + arr.len());
}

#[test]
fn test_segments_of_arrays() {
    let mut buf = vec![255; 64];
    let v1 = [1u8, 2, 3];
    let v2 = [1u8, 3];
    let v3 = [2u8, 5, 2, 3, 56, 3];

    let dat = vec![v1.as_ref(), v2.as_ref(), v3.as_ref()];
    Field::write(&dat, &mut buf, 48, 56);
    <Vec<&[u8]> as Field>::check(&buf, 48.into(), 56.into(), 64.into()).unwrap();

    let buf2 = buf.clone();
    <Vec<&[u8]> as Field>::check(&buf2, 48.into(), 56.into(), 64.into()).unwrap();
    let dat2: Vec<&[u8]> = unsafe { Field::read(&buf2, 48, 56) };
    assert_eq!(dat2, dat);
    //48 spaces + 8 segment of vec + 8 spaces = 64 +
    // + v1_segment + v2_segment + v3_segment +
    // + v1_body + v2_body + v3_body
    assert_eq!(buf.len(), 64 + v1.len() + v2.len() + v3.len() + 3 * 8);
}


fn assert_write_check_read<T>(input: T, header_size: Offset)
where
    T: for<'r> Field<'r> + PartialEq + ::std::fmt::Debug,
{
    let mut buffer = vec![0; header_size as usize];
    Field::write(&input, &mut buffer, 0, header_size);
    trace!("buffer ={:?}", buffer);
    <T as Field>::check(&buffer, 0.into(), header_size.into(), header_size.into()).unwrap();
    let new_buffer = buffer.clone();
    //clear buffer
    let len = buffer.len();
    buffer.clear();
    //and fill old buffer with zeros
    buffer.resize(len, 0);

    <T as Field>::check(
        &new_buffer,
        0.into(),
        header_size.into(),
        header_size.into(),
    ).unwrap();
    let output = unsafe { Field::read(&new_buffer, 0, header_size) };
    assert_eq!(input, output);

}

#[test]
fn test_segments_of_raw_buffers() {
    let buf = vec![255u8; 1];

    let input = vec![buf.clone(), buf.clone(), buf.clone()];
    assert_write_check_read(input, 8);
}

#[test]
fn test_segments_of_raw_messages() {
    let (pub_key, sec_key) = gen_keypair();

    let m1 = Status::new(&pub_key, Height(2), &hash(&[]), &sec_key);
    let m2 = Status::new(&pub_key, Height(4), &hash(&[1]), &sec_key);
    let m3 = Status::new(&pub_key, Height(5), &hash(&[3]), &sec_key);

    let dat = vec![m1.raw().clone(), m2.raw().clone(), m3.raw().clone()];
    assert_write_check_read(dat, 8);
}

#[test]
fn test_empty_segments() {
    let dat: Vec<RawMessage> = vec![];
    assert_write_check_read(dat, 8);
}

#[test]
fn test_segments_of_status_messages() {
    let (pub_key, sec_key) = gen_keypair();

    let m1 = Status::new(&pub_key, Height(2), &hash(&[]), &sec_key);
    let m2 = Status::new(&pub_key, Height(4), &hash(&[1]), &sec_key);
    let m3 = Status::new(&pub_key, Height(5), &hash(&[3]), &sec_key);

    let dat = vec![m1, m2, m3];
    assert_write_check_read(dat, 8);
}

#[test]
fn test_connect() {
    use std::str::FromStr;

    let socket_address = SocketAddr::from_str("18.34.3.4:7777").unwrap();
    let time = SystemTime::now();
    let (public_key, secret_key) = gen_keypair();

    // write
    let connect = Connect::new(&public_key, socket_address, time, &secret_key);
    // read
    assert_eq!(connect.pub_key(), &public_key);
    assert_eq!(connect.addr(), socket_address);
    assert_eq!(connect.time(), time);
    assert!(connect.verify_signature(&public_key));
}

#[test]
fn test_propose() {
    let prev_hash = hash(&[1, 2, 3]);
    let txs = vec![hash(&[1]), hash(&[2]), hash(&[2])];
    let (public_key, secret_key) = gen_keypair();

    // write
    let propose = Propose::new(VALIDATOR, HEIGHT, ROUND, &prev_hash, &txs, &secret_key);
    // read
    assert_eq!(propose.validator(), VALIDATOR);
    assert_eq!(propose.height(), HEIGHT);
    assert_eq!(propose.round(), ROUND);
    assert_eq!(propose.prev_hash(), &prev_hash);
    assert_eq!(propose.transactions().len(), 3);
    assert_eq!(propose.transactions()[0], txs[0]);
    assert_eq!(propose.transactions()[1], txs[1]);
    assert_eq!(propose.transactions()[2], txs[2]);
    assert!(propose.verify_signature(&public_key));
}

#[test]
fn test_prevote() {
    let propose_hash = hash(&[1, 2, 3]);
    let locked_round = Round(654_345);
    let (public_key, secret_key) = gen_keypair();

    // write
    let prevote = Prevote::new(
        VALIDATOR,
        HEIGHT,
        ROUND,
        &propose_hash,
        locked_round,
        &secret_key,
    );
    // read
    assert_eq!(prevote.validator(), VALIDATOR);
    assert_eq!(prevote.height(), HEIGHT);
    assert_eq!(prevote.round(), ROUND);
    assert_eq!(prevote.propose_hash(), &propose_hash);
    assert_eq!(prevote.locked_round(), locked_round);
    assert!(prevote.verify_signature(&public_key));
}

#[test]
fn test_precommit() {
    let propose_hash = hash(&[1, 2, 3]);
    let block_hash = hash(&[3, 2, 1]);
    let (public_key, secret_key) = gen_keypair();
    let time = SystemTime::now();

    // write
    let precommit = Precommit::new(
        VALIDATOR,
        HEIGHT,
        ROUND,
        &propose_hash,
        &block_hash,
        time,
        &secret_key,
    );
    // read
    assert_eq!(precommit.validator(), VALIDATOR);
    assert_eq!(precommit.height(), HEIGHT);
    assert_eq!(precommit.round(), ROUND);
    assert_eq!(precommit.propose_hash(), &propose_hash);
    assert_eq!(precommit.block_hash(), &block_hash);
    assert!(precommit.verify_signature(&public_key));
    assert_eq!(precommit.time(), time);
    let json_str = ::serde_json::to_string(&precommit).unwrap();
    trace!("{}", json_str);
    let precommit1: Precommit = ::serde_json::from_str(&json_str).unwrap();
    assert_eq!(precommit, precommit1);
}

#[test]
fn test_status() {
    let last_hash = hash(&[3, 2, 1]);
    let (public_key, secret_key) = gen_keypair();

    // write
    let commit = Status::new(&public_key, HEIGHT, &last_hash, &secret_key);
    // read
    assert_eq!(commit.from(), &public_key);
    assert_eq!(commit.height(), HEIGHT);
    assert_eq!(commit.last_hash(), &last_hash);
    assert!(commit.verify_signature(&public_key));
}

#[test]
fn test_block() {
    let (pub_key, secret_key) = gen_keypair();
    let ts = SystemTime::now();
    let txs = [2];
    let tx_count = txs.len() as u32;

    let content = Block::new(
        blockchain::SCHEMA_MAJOR_VERSION,
        ValidatorId::zero(),
        Height(500),
        tx_count,
        &hash(&[1]),
        &hash(&txs),
        &hash(&[3]),
    );

    let precommits = vec![
        Precommit::new(
            ValidatorId(123),
            Height(15),
            Round(25),
            &hash(&[1, 2, 3]),
            &hash(&[3, 2, 1]),
            ts,
            &secret_key
        ),
        Precommit::new(
            ValidatorId(13),
            Height(25),
            Round(35),
            &hash(&[4, 2, 3]),
            &hash(&[3, 3, 1]),
            ts,
            &secret_key
        ),
        Precommit::new(
            ValidatorId(323),
            Height(15),
            Round(25),
            &hash(&[1, 1, 3]),
            &hash(&[5, 2, 1]),
            ts,
            &secret_key
        ),
    ];
    let transactions = vec![
        Status::new(&pub_key, Height(2), &hash(&[]), &secret_key)
            .raw()
            .clone(),
        Status::new(&pub_key, Height(4), &hash(&[2]), &secret_key)
            .raw()
            .clone(),
        Status::new(&pub_key, Height(7), &hash(&[3]), &secret_key)
            .raw()
            .clone(),
    ];
    let block = BlockResponse::new(
        &pub_key,
        &pub_key,
        content.clone(),
        precommits.clone(),
        transactions.clone(),
        &secret_key,
    );

    assert_eq!(block.from(), &pub_key);
    assert_eq!(block.to(), &pub_key);
    assert_eq!(block.block(), content);
    assert_eq!(block.precommits(), precommits);
    assert_eq!(block.transactions(), transactions);

    let block2 = BlockResponse::from_raw(block.raw().clone()).unwrap();
    assert_eq!(block2.from(), &pub_key);
    assert_eq!(block2.to(), &pub_key);
    assert_eq!(block2.block(), content);
    assert_eq!(block2.precommits(), precommits);
    assert_eq!(block2.transactions(), transactions);
    let block_proof = BlockProof {
        block: content.clone(),
        precommits: precommits.clone(),
    };
    let json_str = ::serde_json::to_string(&block_proof).unwrap();
    let block_proof_1: BlockProof = ::serde_json::from_str(&json_str).unwrap();
    assert_eq!(block_proof, block_proof_1);
}

#[test]
fn test_empty_block() {
    let (pub_key, secret_key) = gen_keypair();

    let content = Block::new(
        blockchain::SCHEMA_MAJOR_VERSION,
        ValidatorId::zero(),
        Height(200),
        1,
        &hash(&[1]),
        &hash(&[2]),
        &hash(&[3]),
    );

    let precommits = Vec::new();
    let transactions = Vec::new();
    let block = BlockResponse::new(
        &pub_key,
        &pub_key,
        content.clone(),
        precommits.clone(),
        transactions.clone(),
        &secret_key,
    );

    assert_eq!(block.from(), &pub_key);
    assert_eq!(block.to(), &pub_key);
    assert_eq!(block.block(), content);
    assert_eq!(block.precommits(), precommits);
    assert_eq!(block.transactions(), transactions);

    let block2 = BlockResponse::from_raw(block.raw().clone()).unwrap();
    assert_eq!(block2.from(), &pub_key);
    assert_eq!(block2.to(), &pub_key);
    assert_eq!(block2.block(), content);
    assert_eq!(block2.precommits(), precommits);
    assert_eq!(block2.transactions(), transactions);
}

#[test]
fn test_request_block() {
    let (public_key, secret_key) = gen_keypair();

    // write
<<<<<<< HEAD
    let request = RequestBlock::new(&public_key, &public_key, Height(1), &secret_key);
=======
    let request = BlockRequest::new(&public_key, &public_key, 1, &secret_key);
>>>>>>> 2d80ab32
    // read
    assert_eq!(request.from(), &public_key);
    assert_eq!(request.height(), Height(1));
    assert_eq!(request.to(), &public_key);
    assert!(request.verify_signature(&public_key));
}

#[test]
fn test_correct_encoding_struct() {
    encoding_struct! {
        struct NoFields {
            const SIZE = 0;
        }
    }
    drop(NoFields::new());

    encoding_struct! {
        struct OneField {
            const SIZE = 8;

            field one:   u64 [00 => 08]
        }
    }
    drop(OneField::new(0));

    encoding_struct! {
        struct TwoFields {
            const SIZE = 8;

            field one:   u32 [00 => 04]
            field two:   u32 [04 => 08]
        }
    }
    drop(TwoFields::new(0, 0));

    encoding_struct! {
        struct ThreeFields {
            const SIZE = 8;

            field one:   u16 [00 => 02]
            field two:   u16 [02 => 04]
            field three: u32 [04 => 08]
        }
    }
    drop(ThreeFields::new(0, 0, 0));
}

#[test]
#[should_panic(expected = "fields should be adjacent")]
fn test_encoding_struct_with_hole() {
    encoding_struct! {
        struct MiddleHole {
            const SIZE = 9;

            field one:   u16 [00 => 02]
            field two:   u16 [03 => 05] // start should be 2
            field three: u32 [05 => 09]
        }
    }
    drop(MiddleHole::new(0, 0, 0));
}

#[test]
#[should_panic(expected = "fields should be adjacent")]
fn test_encoding_struct_with_overlay() {
    encoding_struct! {
        struct FieldOverlay {
            const SIZE = 7;

            field one:   u16 [00 => 02]
            field two:   u16 [01 => 03] // start should be 2
            field three: u32 [03 => 07]
        }
    }
    drop(FieldOverlay::new(0, 0, 0));
}

#[test]
#[should_panic(expected = "wrong size of field")]
fn test_encoding_struct_wrong_size() {
    encoding_struct! {
        struct WrongSize {
            const SIZE = 7;

            field one:   u16 [00 => 02]
            field two:   u16 [02 => 03] // size should be 2
            field three: u32 [03 => 07]
        }
    }
    drop(WrongSize::new(0, 0, 0));
}<|MERGE_RESOLUTION|>--- conflicted
+++ resolved
@@ -18,16 +18,10 @@
 use std::time::SystemTime;
 
 use crypto::{hash, gen_keypair};
-<<<<<<< HEAD
-use blockchain::{self, BlockProof};
-use messages::{RawMessage, Message, FromRaw, Connect, Propose, Prevote, Precommit, Status, Block,
-               RequestBlock};
-use helpers::{Height, Round, ValidatorId};
-=======
 use blockchain::{self, BlockProof, Block};
 use messages::{RawMessage, Message, FromRaw, Connect, Propose, Prevote, Precommit, Status,
                BlockResponse, BlockRequest};
->>>>>>> 2d80ab32
+use helpers::{Height, Round, ValidatorId};
 
 use super::{Field, Offset};
 
@@ -434,11 +428,7 @@
     let (public_key, secret_key) = gen_keypair();
 
     // write
-<<<<<<< HEAD
-    let request = RequestBlock::new(&public_key, &public_key, Height(1), &secret_key);
-=======
-    let request = BlockRequest::new(&public_key, &public_key, 1, &secret_key);
->>>>>>> 2d80ab32
+    let request = BlockRequest::new(&public_key, &public_key, Height(1), &secret_key);
     // read
     assert_eq!(request.from(), &public_key);
     assert_eq!(request.height(), Height(1));

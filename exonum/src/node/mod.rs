// Copyright 2017 The Exonum Team
//
// Licensed under the Apache License, Version 2.0 (the "License");
// you may not use this file except in compliance with the License.
// You may obtain a copy of the License at
//
//   http://www.apache.org/licenses/LICENSE-2.0
//
// Unless required by applicable law or agreed to in writing, software
// distributed under the License is distributed on an "AS IS" BASIS,
// WITHOUT WARRANTIES OR CONDITIONS OF ANY KIND, either express or implied.
// See the License for the specific language governing permissions and
// limitations under the License.

//! Exonum node that performs consensus algorithm.
//!
//! For details about consensus message handling see messages module documentation.
// spell-checker:ignore cors

use std::io;
use std::sync::Arc;
use std::thread;
use std::net::SocketAddr;
use std::time::{Duration, SystemTime};
use std::collections::BTreeMap;
use std::collections::HashSet;
use std::fmt;

use toml::Value;
use router::Router;
use mount::Mount;
use iron::{Chain, Iron};
use iron_cors::CorsMiddleware;
use serde::{ser, de};
use futures::{Future, Sink};
use futures::sync::mpsc;
use tokio_core::reactor::Core;

use crypto::{self, Hash, CryptoHash, PublicKey, SecretKey};
use blockchain::{Blockchain, GenesisConfig, Schema, SharedNodeState, Transaction, Service};
use api::{private, public, Api};
use messages::{Connect, Message, RawMessage};
use events::{NetworkRequest, TimeoutRequest, NetworkEvent, InternalRequest, InternalEvent,
             SyncSender, HandlerPart, NetworkConfiguration, NetworkPart, InternalPart};
use events::error::{into_other, other_error, LogError, log_error};
use helpers::{Height, Milliseconds, Round, ValidatorId};
use storage::Database;

pub use self::state::{RequestData, State, TxPool, ValidatorState};
pub use self::whitelist::Whitelist;

mod events;
mod basic;
mod consensus;
mod requests;
mod whitelist;
pub mod state; // TODO: temporary solution to get access to WAIT constants (ECR-167)
pub mod timeout_adjuster;

/// External messages.
#[derive(Debug)]
pub enum ExternalMessage {
    /// Add new connection
    PeerAdd(SocketAddr),
    /// Transaction that implements the `Transaction` trait.
    Transaction(Box<Transaction>),
    /// Enable or disable the node.
    Enable(bool),
}

/// Node timeout types.
#[derive(Debug, PartialEq, Eq, PartialOrd, Ord)]
pub enum NodeTimeout {
    /// Status timeout with the current height.
    Status(Height),
    /// Round timeout.
    Round(Height, Round),
    /// `RequestData` timeout.
    Request(RequestData, Option<PublicKey>),
    /// Propose timeout.
    Propose(Height, Round),
    /// Update api shared state.
    UpdateApiState,
    /// Exchange peers timeout.
    PeerExchange,
}

/// A helper trait that provides the node with information about the state of the system such
/// as current time or listen address.
pub trait SystemStateProvider: ::std::fmt::Debug {
    /// Returns the current address that the node listens on.
    fn listen_address(&self) -> SocketAddr;
    /// Return the current system time.
    fn current_time(&self) -> SystemTime;
}

/// Transactions sender.
#[derive(Clone)]
pub struct ApiSender(pub mpsc::Sender<ExternalMessage>);

<<<<<<< HEAD
/// Handler that performs consensus algorithm.
pub struct NodeHandler<S>
where
    S: Channel<ApplicationEvent = ExternalMessage, Timeout = NodeTimeout>,
{
=======
/// Handler that that performs consensus algorithm.
pub struct NodeHandler {
>>>>>>> fd59ef75
    /// State of the `NodeHandler`.
    pub state: State,
    /// Shared api state
    pub api_state: SharedNodeState,
    /// System state
    pub system_state: Box<SystemStateProvider>,
    /// Channel for messages and timeouts.
    pub channel: NodeSender,
    /// Blockchain.
    pub blockchain: Blockchain,
    /// Known peer addresses.
    // TODO: move this into peer exchange service
    pub peer_discovery: Vec<SocketAddr>,
    /// Does this node participate in the consensus?
    is_enabled: bool,
}

/// Service configuration.
#[derive(Clone, Debug, Serialize, Deserialize)]
pub struct ServiceConfig {
    /// Service public key.
    pub service_public_key: PublicKey,
    /// Service secret key.
    pub service_secret_key: SecretKey,
}

/// Listener config.
#[derive(Clone, Debug, Serialize, Deserialize)]
pub struct ListenerConfig {
    /// Public key.
    pub consensus_public_key: PublicKey,
    /// Secret key.
    pub consensus_secret_key: SecretKey,
    /// Whitelist.
    pub whitelist: Whitelist,
    /// Socket address.
    pub address: SocketAddr,
}

/// An api configuration options.
#[derive(Clone, Debug, Serialize, Deserialize)]
pub struct NodeApiConfig {
    /// Timeout to update api state.
    pub state_update_timeout: usize,
    /// Enable api endpoints for the `blockchain_explorer` on public api address.
    pub enable_blockchain_explorer: bool,
    /// Listen address for public api endpoints.
    pub public_api_address: Option<SocketAddr>,
    /// Listen address for private api endpoints.
    pub private_api_address: Option<SocketAddr>,
    /// Cross-origin resource sharing ([CORS][cors]) options for responses returned
    /// by API handlers.
    ///
    /// [cors]: https://developer.mozilla.org/en-US/docs/Web/HTTP/CORS
    pub allow_origin: Option<AllowOrigin>,
}

impl Default for NodeApiConfig {
    fn default() -> NodeApiConfig {
        NodeApiConfig {
            state_update_timeout: 10_000,
            enable_blockchain_explorer: true,
            public_api_address: None,
            private_api_address: None,
            allow_origin: None,
        }
    }
}

/// CORS header specification
#[derive(Debug, Clone, PartialEq, Eq)]
pub enum AllowOrigin {
    /// Allow access from any host.
    Any,
    /// Allow access only from the following hosts.
    Whitelist(Vec<String>),
}

impl From<AllowOrigin> for CorsMiddleware {
    fn from(allow_origin: AllowOrigin) -> CorsMiddleware {
        match allow_origin {
            AllowOrigin::Any => CorsMiddleware::with_allow_any(),
            AllowOrigin::Whitelist(hosts) => CorsMiddleware::with_whitelist(
                hosts.into_iter().collect(),
            ),
        }
    }
}

impl ser::Serialize for AllowOrigin {
    fn serialize<S>(&self, serializer: S) -> Result<S::Ok, S::Error>
    where
        S: ser::Serializer,
    {
        match *self {
            AllowOrigin::Any => "*".serialize(serializer),
            AllowOrigin::Whitelist(ref hosts) => {
                if hosts.len() == 1 {
                    hosts[0].serialize(serializer)
                } else {
                    hosts.serialize(serializer)
                }
            }
        }
    }
}

impl<'de> de::Deserialize<'de> for AllowOrigin {
    fn deserialize<D>(d: D) -> Result<AllowOrigin, D::Error>
    where
        D: de::Deserializer<'de>,
    {
        struct Visitor;

        impl<'de> de::Visitor<'de> for Visitor {
            type Value = AllowOrigin;

            fn expecting(&self, formatter: &mut fmt::Formatter) -> fmt::Result {
                formatter.write_str("a list of hosts or \"*\"")
            }

            fn visit_str<E>(self, value: &str) -> Result<AllowOrigin, E>
            where
                E: de::Error,
            {
                match value {
                    "*" => Ok(AllowOrigin::Any),
                    _ => Ok(AllowOrigin::Whitelist(vec![value.to_string()])),
                }
            }

            fn visit_seq<A>(self, seq: A) -> Result<AllowOrigin, A::Error>
            where
                A: de::SeqAccess<'de>,
            {
                let hosts =
                    de::Deserialize::deserialize(de::value::SeqAccessDeserializer::new(seq))?;
                Ok(AllowOrigin::Whitelist(hosts))
            }
        }

        d.deserialize_any(Visitor)
    }
}

#[test]
fn allow_origin_serde() {
    fn check(text: &str, allow_origin: AllowOrigin) {
        #[derive(Serialize, Deserialize)]
        struct Config {
            allow_origin: AllowOrigin,
        }
        let config_toml = format!("allow_origin = {}\n", text);
        let config: Config = ::toml::from_str(&config_toml).unwrap();
        assert_eq!(config.allow_origin, allow_origin);
        assert_eq!(::toml::to_string(&config).unwrap(), config_toml);
    }

    check(r#""*""#, AllowOrigin::Any);
    check(
        r#""http://example.com""#,
        AllowOrigin::Whitelist(vec!["http://example.com".to_string()]),
    );
    check(
        r#"["http://a.org", "http://b.org"]"#,
        AllowOrigin::Whitelist(vec!["http://a.org".to_string(), "http://b.org".to_string()]),
    );
}


/// Events pool capacities.
#[derive(Clone, Debug, Serialize, Deserialize)]
pub struct EventsPoolCapacity {
    /// Maximum number of queued outgoing network messages.
    pub network_requests_capacity: usize,
    /// Maximum number of queued incoming network messages.
    pub network_events_capacity: usize,
    /// Maximum number of queued internal events.
    pub internal_events_capacity: usize,
    /// Maximum number of queued requests from api.
    pub api_requests_capacity: usize,
}

impl Default for EventsPoolCapacity {
    fn default() -> EventsPoolCapacity {
        EventsPoolCapacity {
            network_requests_capacity: 512,
            network_events_capacity: 512,
            internal_events_capacity: 128,
            api_requests_capacity: 1024,
        }
    }
}


/// Memory pool configuration parameters.
#[derive(Clone, Debug, Serialize, Deserialize)]
pub struct MemoryPoolConfig {
    /// Maximum number of uncommitted transactions.
    pub tx_pool_capacity: usize,
    /// Sets the maximum number of messages that can be buffered on the event loop's
    /// notification channel before a send will fail.
    pub events_pool_capacity: EventsPoolCapacity,
}

impl Default for MemoryPoolConfig {
    fn default() -> MemoryPoolConfig {
        MemoryPoolConfig {
            tx_pool_capacity: 100_000,
            events_pool_capacity: EventsPoolCapacity::default(),
        }
    }
}

/// Configuration for the `Node`.
#[derive(Clone, Debug, Serialize, Deserialize)]
pub struct NodeConfig {
    /// Initial config that will be written in the first block.
    pub genesis: GenesisConfig,
    /// Network listening address.
    pub listen_address: SocketAddr,
    /// Remote Network address used by this node.
    pub external_address: Option<SocketAddr>,
    /// Network configuration.
    pub network: NetworkConfiguration,
    /// Peer addresses.
    pub peers: Vec<SocketAddr>,
    /// Consensus public key.
    pub consensus_public_key: PublicKey,
    /// Consensus secret key.
    pub consensus_secret_key: SecretKey,
    /// Service public key.
    pub service_public_key: PublicKey,
    /// Service secret key.
    pub service_secret_key: SecretKey,
    /// Node's whitelist.
    pub whitelist: Whitelist,
    /// Api configuration.
    pub api: NodeApiConfig,
    /// Memory pool configuration.
    pub mempool: MemoryPoolConfig,
    /// Additional config, usable for services.
    pub services_configs: BTreeMap<String, Value>,
}

/// Configuration for the `NodeHandler`.
#[derive(Debug, Clone)]
pub struct Configuration {
    /// Current node socket address, public and secret keys.
    pub listener: ListenerConfig,
    /// Service configuration.
    pub service: ServiceConfig,
    /// Network configuration.
    pub network: NetworkConfiguration,
    /// Known peer addresses.
    pub peer_discovery: Vec<SocketAddr>,
    /// Memory pool configuration.
    pub mempool: MemoryPoolConfig,
}

/// Channel for messages, timeouts and api requests.
#[derive(Debug)]
pub struct NodeSender {
    /// Internal requests sender.
    pub internal_requests: SyncSender<InternalRequest>,
    /// Network requests sender.
    pub network_requests: SyncSender<NetworkRequest>,
    /// Api requests sender.
    pub api_requests: SyncSender<ExternalMessage>,
}

impl NodeHandler {
    /// Creates `NodeHandler` using specified `Configuration`.
    pub fn new(
        blockchain: Blockchain,
        external_address: SocketAddr,
        sender: NodeSender,
        system_state: Box<SystemStateProvider>,
        config: Configuration,
        api_state: SharedNodeState,
    ) -> Self {
        // FIXME: remove unwraps here, use FATAL log level instead
        let (last_hash, last_height) = {
            let block = blockchain.last_block();
            (block.hash(), block.height().next())
        };

        let snapshot = blockchain.snapshot();

        let stored = Schema::new(&snapshot).actual_configuration();
        info!("Creating a node with config: {:#?}", stored);

        let validator_id = stored
            .validator_keys
            .iter()
            .position(|pk| {
                pk.consensus_key == config.listener.consensus_public_key
            })
            .map(|id| ValidatorId(id as u16));
        info!("Validator id = '{:?}'", validator_id);
        let connect = Connect::new(
            &config.listener.consensus_public_key,
            external_address,
            system_state.current_time(),
            &config.listener.consensus_secret_key,
        );

        let mut whitelist = config.listener.whitelist;
        whitelist.set_validators(stored.validator_keys.iter().map(|x| x.consensus_key));
        let mut state = State::new(
            validator_id,
            config.listener.consensus_public_key,
            config.listener.consensus_secret_key,
            config.service.service_public_key,
            config.service.service_secret_key,
            config.mempool.tx_pool_capacity,
            whitelist,
            stored,
            connect,
            blockchain.get_saved_peers(),
            last_hash,
            last_height,
            system_state.current_time(),
        );

        // Adjust propose timeout for the first time.
        state.adjust_timeout(&*snapshot);

        NodeHandler {
            blockchain,
            api_state,
            system_state,
            state,
            channel: sender,
            peer_discovery: config.peer_discovery,
            is_enabled: true,
        }
    }

    /// Return internal `SharedNodeState`
    pub fn api_state(&self) -> &SharedNodeState {
        &self.api_state
    }

    /// Returns value of the `round_timeout` field from the current `ConsensusConfig`.
    pub fn round_timeout(&self) -> Milliseconds {
        self.state().consensus_config().round_timeout
    }

    /// Returns value of the `status_timeout` field from the current `ConsensusConfig`.
    pub fn status_timeout(&self) -> Milliseconds {
        self.state().consensus_config().status_timeout
    }

    /// Returns value of the `peers_timeout` field from the current `ConsensusConfig`.
    pub fn peers_timeout(&self) -> Milliseconds {
        self.state().consensus_config().peers_timeout
    }

    /// Returns value of the `txs_block_limit` field from the current `ConsensusConfig`.
    pub fn txs_block_limit(&self) -> u32 {
        self.state().consensus_config().txs_block_limit
    }

    /// Returns `State` of the node.
    pub fn state(&self) -> &State {
        &self.state
    }

    /// Performs node initialization, so it starts consensus process from the first round.
    pub fn initialize(&mut self) {
        let listen_address = self.system_state.listen_address();
        info!("Start listening address={}", listen_address);

        let peers: HashSet<_> = {
            let it = self.state.peers().values().map(Connect::addr);
            let it = it.chain(self.peer_discovery.iter().cloned());
            let it = it.filter(|&address| address != listen_address);
            it.collect()
        };

        for address in &peers {
            self.connect(address);
            info!("Trying to connect with peer {}", address);
        }

        let snapshot = self.blockchain.snapshot();
        let schema = Schema::new(&snapshot);

        // Recover previous saved round if any
        let round = match schema.saved_round().get() {
            Some(round) => Round(round),
            None => Round::first(),
        };
        self.state.jump_round(round);
        info!("Jump to round {}", round);

        self.add_round_timeout();
        self.add_status_timeout();
        self.add_peer_exchange_timeout();
        self.add_update_api_state_timeout();

        // Recover cached consensus messages if any. We do this after main initialisation and before
        // the start of event processing.
        let messages = schema.consensus_messages_cache();
        for msg in messages.iter() {
            self.handle_message(msg);
        }
    }

    /// Sends the given message to a peer by its id.
    pub fn send_to_validator(&mut self, id: u32, message: &RawMessage) {
        if id as usize >= self.state.validators().len() {
            error!("Invalid validator id: {}", id);
        } else {
            let public_key = self.state.validators()[id as usize].consensus_key;
            self.send_to_peer(public_key, message);
        }
    }

    /// Sends the given message to a peer by its public key.
    pub fn send_to_peer(&mut self, public_key: PublicKey, message: &RawMessage) {
        if let Some(conn) = self.state.peers().get(&public_key) {
            let address = conn.addr();
            trace!("Send to address: {}", address);
            let request = NetworkRequest::SendMessage(address, message.clone());
            self.channel.network_requests.send(request).log_error();
        } else {
            warn!("Hasn't connection with peer {:?}", public_key);
        }
    }

    /// Sends `RawMessage` to the specified address.
    pub fn send_to_addr(&mut self, address: &SocketAddr, message: &RawMessage) {
        trace!("Send to address: {}", address);
        let request = NetworkRequest::SendMessage(*address, message.clone());
        self.channel.network_requests.send(request).log_error();
    }

    /// Broadcasts given message to all peers.
    pub fn broadcast(&mut self, message: &RawMessage) {
        for conn in self.state.peers().values() {
            let address = conn.addr();
            trace!("Send to address: {}", address);
            let request = NetworkRequest::SendMessage(address, message.clone());
            self.channel.network_requests.send(request).log_error();
        }
    }

    /// Performs connection to the specified network address.
    pub fn connect(&mut self, address: &SocketAddr) {
        let connect = self.state.our_connect_message().clone();
        self.send_to_addr(address, connect.raw());
    }

    /// Add timeout request.
    pub fn add_timeout(&mut self, timeout: NodeTimeout, time: SystemTime) {
        let request = TimeoutRequest(time, timeout);
        self.channel
            .internal_requests
            .send(request.into())
            .log_error();
    }

    /// Adds request timeout if it isn't already requested.
    pub fn request(&mut self, data: RequestData, peer: PublicKey) {
        let is_new = self.state.request(data.clone(), peer);
        if is_new {
            self.add_request_timeout(data, None);
        }
    }

    /// Adds `NodeTimeout::Round` timeout to the channel.
    pub fn add_round_timeout(&mut self) {
        let time = self.round_start_time(self.state.round().next());
        trace!(
            "ADD ROUND TIMEOUT: time={:?}, height={}, round={}",
            time,
            self.state.height(),
            self.state.round()
        );
        let timeout = NodeTimeout::Round(self.state.height(), self.state.round());
        self.add_timeout(timeout, time);
    }

    /// Adds `NodeTimeout::Propose` timeout to the channel.
    pub fn add_propose_timeout(&mut self) {
        let adjusted_timeout = self.state.propose_timeout();
        let time = self.round_start_time(self.state.round()) +
            Duration::from_millis(adjusted_timeout);

        trace!(
            "ADD PROPOSE TIMEOUT: time={:?}, height={}, round={}",
            time,
            self.state.height(),
            self.state.round()
        );
        let timeout = NodeTimeout::Propose(self.state.height(), self.state.round());
        self.add_timeout(timeout, time);
    }

    /// Adds `NodeTimeout::Status` timeout to the channel.
    pub fn add_status_timeout(&mut self) {
        let time = self.system_state.current_time() + Duration::from_millis(self.status_timeout());
        let height = self.state.height();
        self.add_timeout(NodeTimeout::Status(height), time);
    }

    /// Adds `NodeTimeout::Request` timeout with `RequestData` to the channel.
    pub fn add_request_timeout(&mut self, data: RequestData, peer: Option<PublicKey>) {
        trace!("ADD REQUEST TIMEOUT");
        let time = self.system_state.current_time() + data.timeout();
        self.add_timeout(NodeTimeout::Request(data, peer), time);
    }

    /// Adds `NodeTimeout::PeerExchange` timeout to the channel.
    pub fn add_peer_exchange_timeout(&mut self) {
        trace!("ADD PEER EXCHANGE TIMEOUT");
        let time = self.system_state.current_time() + Duration::from_millis(self.peers_timeout());
        self.add_timeout(NodeTimeout::PeerExchange, time);
    }

    /// Adds `NodeTimeout::UpdateApiState` timeout to the channel.
    pub fn add_update_api_state_timeout(&mut self) {
        let time = self.system_state.current_time() +
            Duration::from_millis(self.api_state().state_update_timeout());
        self.add_timeout(NodeTimeout::UpdateApiState, time);
    }

    /// Returns hash of the last block.
    pub fn last_block_hash(&self) -> Hash {
        self.blockchain.last_block().hash()
    }

    /// Returns start time of the requested round.
    pub fn round_start_time(&self, round: Round) -> SystemTime {
        let previous_round: u64 = round.previous().into();
        let ms = previous_round * self.round_timeout();
        self.state.height_start_time() + Duration::from_millis(ms)
    }
}

impl fmt::Debug for NodeHandler {
    fn fmt(&self, f: &mut fmt::Formatter) -> fmt::Result {
        write!(
            f,
            "NodeHandler {{ channel: Channel {{ .. }}, blockchain: {:?}, peer_discovery: {:?} }}",
            self.blockchain,
            self.peer_discovery
        )
    }
}

/// `TransactionSend` represents interface for sending transactions. For details see `ApiSender`
/// implementation.
pub trait TransactionSend: Send + Sync {
    /// Sends transaction. This can include transaction verification.
    fn send(&self, tx: Box<Transaction>) -> io::Result<()>;
}

impl ApiSender {
    /// Creates new `ApiSender` with given channel.
    pub fn new(inner: mpsc::Sender<ExternalMessage>) -> ApiSender {
        ApiSender(inner)
    }

    /// Add peer to peer list
    pub fn peer_add(&self, addr: SocketAddr) -> io::Result<()> {
        let msg = ExternalMessage::PeerAdd(addr);
        self.send_external_message(msg)
    }

    /// Sends an external message.
    pub fn send_external_message(&self, message: ExternalMessage) -> io::Result<()> {
        self.0.clone().send(message).wait().map(drop).map_err(
            into_other,
        )
    }
}

impl TransactionSend for ApiSender {
    fn send(&self, tx: Box<Transaction>) -> io::Result<()> {
        if !tx.verify() {
            let msg = "Unable to verify transaction";
            return Err(io::Error::new(io::ErrorKind::Other, msg));
        }
        let msg = ExternalMessage::Transaction(tx);
        self.send_external_message(msg)
    }
}

impl fmt::Debug for ApiSender {
    fn fmt(&self, f: &mut fmt::Formatter) -> fmt::Result {
        f.pad("ApiSender { .. }")
    }
}

/// Default system state provider implementation which just uses `SystemTime::now`
/// to get current time.
#[derive(Debug)]
pub struct DefaultSystemState(pub SocketAddr);

impl SystemStateProvider for DefaultSystemState {
    fn listen_address(&self) -> SocketAddr {
        self.0
    }
    fn current_time(&self) -> SystemTime {
        SystemTime::now()
    }
}

/// Channel between the `NodeHandler` and events source.
#[derive(Debug)]
pub struct NodeChannel {
    /// Channel for network requests.
    pub network_requests: (mpsc::Sender<NetworkRequest>, mpsc::Receiver<NetworkRequest>),
    /// Channel for timeout requests.
    pub internal_requests: (mpsc::Sender<InternalRequest>, mpsc::Receiver<InternalRequest>),
    /// Channel for api requests.
    pub api_requests: (mpsc::Sender<ExternalMessage>, mpsc::Receiver<ExternalMessage>),
    /// Channel for network events.
    pub network_events: (mpsc::Sender<NetworkEvent>, mpsc::Receiver<NetworkEvent>),
    /// Channel for internal events.
    pub internal_events: (mpsc::Sender<InternalEvent>, mpsc::Receiver<InternalEvent>),
}

const PROFILE_ENV_VARIABLE_NAME: &str = "EXONUM_PROFILE_FILENAME";

/// Node that contains handler (`NodeHandler`) and `NodeApiConfig`.
#[derive(Debug)]
pub struct Node {
    api_options: NodeApiConfig,
    network_config: NetworkConfiguration,
    handler: NodeHandler,
    channel: NodeChannel,
    max_message_len: u32,
}

impl NodeChannel {
    /// Creates `NodeChannel` with the given pool capacities.
    pub fn new(buffer_sizes: &EventsPoolCapacity) -> NodeChannel {
        NodeChannel {
            network_requests: mpsc::channel(buffer_sizes.network_requests_capacity),
            internal_requests: mpsc::channel(buffer_sizes.internal_events_capacity),
            api_requests: mpsc::channel(buffer_sizes.api_requests_capacity),
            network_events: mpsc::channel(buffer_sizes.network_events_capacity),
            internal_events: mpsc::channel(buffer_sizes.internal_events_capacity),
        }
    }

    /// Returns the channel for sending timeouts, networks and api requests.
    pub fn node_sender(&self) -> NodeSender {
        NodeSender {
            internal_requests: self.internal_requests.0.clone().wait(),
            network_requests: self.network_requests.0.clone().wait(),
            api_requests: self.api_requests.0.clone().wait(),
        }
    }
}

impl Node {
    /// Creates node for the given services and node configuration.
    pub fn new(db: Box<Database>, services: Vec<Box<Service>>, node_cfg: NodeConfig) -> Self {
        crypto::init();

        if cfg!(feature = "flame_profile") {
            ::exonum_profiler::init_handler(
                ::std::env::var(PROFILE_ENV_VARIABLE_NAME).expect(&format!(
                    "You compiled exonum with profiling support, but {}",
                    PROFILE_ENV_VARIABLE_NAME
                )),
            )
        };

        let channel = NodeChannel::new(&node_cfg.mempool.events_pool_capacity);
        let mut blockchain = Blockchain::new(
            db,
            services,
            node_cfg.service_public_key,
            node_cfg.service_secret_key.clone(),
            ApiSender::new(channel.api_requests.0.clone()),
        );
        blockchain
            .create_genesis_block(node_cfg.genesis.clone())
            .unwrap();


        let config = Configuration {
            listener: ListenerConfig {
                consensus_public_key: node_cfg.consensus_public_key,
                consensus_secret_key: node_cfg.consensus_secret_key,
                whitelist: node_cfg.whitelist,
                address: node_cfg.listen_address,
            },
            service: ServiceConfig {
                service_public_key: node_cfg.service_public_key,
                service_secret_key: node_cfg.service_secret_key,
            },
            mempool: node_cfg.mempool,
            network: node_cfg.network,
            peer_discovery: node_cfg.peers,
        };

        let external_address = if let Some(v) = node_cfg.external_address {
            v
        } else {
            warn!("Could not find 'external_address' in the config, using 'listen_address'");
            node_cfg.listen_address
        };
        let api_state = SharedNodeState::new(node_cfg.api.state_update_timeout as u64);
        let system_state = Box::new(DefaultSystemState(node_cfg.listen_address));
        let network_config = config.network;
        let handler = NodeHandler::new(
            blockchain,
            external_address,
            channel.node_sender(),
            system_state,
            config,
            api_state,
        );
        Node {
            api_options: node_cfg.api,
            handler,
            channel,
            network_config,
            max_message_len: node_cfg.genesis.consensus.max_message_len,
        }
    }

    /// Launches only consensus messages handler.
    /// This may be used if you want to customize api with the `ApiContext`.
    pub fn run_handler(mut self) -> io::Result<()> {
        self.handler.initialize();

        let (handler_part, network_part, timeouts_part) = self.into_reactor();

        let network_thread = thread::spawn(move || {
            let mut core = Core::new()?;
            let handle = core.handle();
            core.handle().spawn(
                timeouts_part.run(handle).map_err(log_error),
            );
            let network_handler = network_part.run(&core.handle());
            core.run(network_handler).map(drop).map_err(|e| {
                other_error(&format!("An error in the `Network` thread occurred: {}", e))
            })
        });

        let mut core = Core::new()?;
        core.run(handler_part.run()).map_err(|_| {
            other_error("An error in the `Handler` thread occurred")
        })?;
        network_thread.join().unwrap()
    }

    /// A generic implementation that launches `Node` and optionally creates threads
    /// for public and private api handlers.
    /// Explorer api prefix is `/api/explorer`
    /// Public api prefix is `/api/services/{service_name}`
    /// Private api prefix is `/api/services/{service_name}`
    pub fn run(self) -> io::Result<()> {
        let blockchain = self.handler().blockchain.clone();
        let api_sender = self.channel();

        let private_config_api_thread = match self.api_options.private_api_address {
            Some(listen_address) => {
                let handler = create_private_api_handler(
                    blockchain.clone(),
                    self.handler().api_state().clone(),
                    api_sender,
                );
                let thread = thread::spawn(move || {
                    info!("Private exonum api started on {}", listen_address);
                    Iron::new(handler).http(listen_address).unwrap();
                });
                Some(thread)
            }
            None => None,
        };
        let public_config_api_thread = match self.api_options.public_api_address {
            Some(listen_address) => {
                let handler = create_public_api_handler(
                    blockchain,
                    Arc::clone(self.state().transactions()),
                    self.handler.api_state().clone(),
                    &self.api_options,
                );
                let thread = thread::spawn(move || {
                    info!("Public exonum api started on {}", listen_address);
                    Iron::new(handler).http(listen_address).unwrap();
                });
                Some(thread)
            }
            None => None,
        };

        self.run_handler()?;

        if let Some(private_config_api_thread) = private_config_api_thread {
            private_config_api_thread.join().unwrap();
        }
        if let Some(public_config_api_thread) = public_config_api_thread {
            public_config_api_thread.join().unwrap();
        }

        Ok(())
    }

    fn into_reactor(self) -> (HandlerPart<NodeHandler>, NetworkPart, InternalPart) {
        let connect_message = self.state().our_connect_message().clone();
        let (network_tx, network_rx) = self.channel.network_events;
        let internal_requests_rx = self.channel.internal_requests.1;
        let network_part = NetworkPart {
            our_connect_message: connect_message,
            listen_address: self.handler.system_state.listen_address(),
            network_requests: self.channel.network_requests,
            network_tx: network_tx,
            network_config: self.network_config,
            max_message_len: self.max_message_len,
        };

        let (internal_tx, internal_rx) = self.channel.internal_events;
        let handler_part = HandlerPart {
            handler: self.handler,
            internal_rx,
            network_rx,
            api_rx: self.channel.api_requests.1,
        };

        let timeouts_part = InternalPart {
            internal_tx,
            internal_requests_rx,
        };
        (handler_part, network_part, timeouts_part)
    }

    /// Returns `Blockchain` instance.
    pub fn blockchain(&self) -> Blockchain {
        self.handler.blockchain.clone()
    }

    /// Returns `State`.
    pub fn state(&self) -> &State {
        self.handler.state()
    }

    /// Returns `NodeHandler`.
    pub fn handler(&self) -> &NodeHandler {
        &self.handler
    }

    /// Returns channel.
    pub fn channel(&self) -> ApiSender {
        ApiSender::new(self.channel.api_requests.0.clone())
    }
}

/// Public for testing
#[doc(hidden)]
pub fn create_public_api_handler(
    blockchain: Blockchain,
    pool: TxPool,
    shared_api_state: SharedNodeState,
    config: &NodeApiConfig,
) -> Chain {
    let mut mount = Mount::new();
    mount.mount("api/services", blockchain.mount_public_api());

    if config.enable_blockchain_explorer {
        let mut router = Router::new();
        let explorer_api = public::ExplorerApi::new(blockchain.clone());
        explorer_api.wire(&mut router);
        mount.mount("api/explorer", router);
    }

    let mut router = Router::new();
    let system_api = public::SystemApi::new(pool, blockchain, shared_api_state);
    system_api.wire(&mut router);
    mount.mount("api/system", router);

    let mut chain = Chain::new(mount);
    if let Some(ref allow_origin) = config.allow_origin {
        chain.link_around(CorsMiddleware::from(allow_origin.clone()));
    }
    chain
}

/// Public for testing
#[doc(hidden)]
pub fn create_private_api_handler(
    blockchain: Blockchain,
    shared_api_state: SharedNodeState,
    api_sender: ApiSender,
) -> Chain {
    let mut mount = Mount::new();
    mount.mount("api/services", blockchain.mount_private_api());

    let mut router = Router::new();
    let node_info = private::NodeInfo::new(blockchain.service_map().iter().map(|(_, s)| s));
    let system_api = private::SystemApi::new(node_info, blockchain, shared_api_state, api_sender);
    system_api.wire(&mut router);
    mount.mount("api/system", router);

    Chain::new(mount)
}<|MERGE_RESOLUTION|>--- conflicted
+++ resolved
@@ -98,16 +98,8 @@
 #[derive(Clone)]
 pub struct ApiSender(pub mpsc::Sender<ExternalMessage>);
 
-<<<<<<< HEAD
-/// Handler that performs consensus algorithm.
-pub struct NodeHandler<S>
-where
-    S: Channel<ApplicationEvent = ExternalMessage, Timeout = NodeTimeout>,
-{
-=======
 /// Handler that that performs consensus algorithm.
 pub struct NodeHandler {
->>>>>>> fd59ef75
     /// State of the `NodeHandler`.
     pub state: State,
     /// Shared api state

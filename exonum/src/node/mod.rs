// Copyright 2019 The Exonum Team
//
// Licensed under the Apache License, Version 2.0 (the "License");
// you may not use this file except in compliance with the License.
// You may obtain a copy of the License at
//
//   http://www.apache.org/licenses/LICENSE-2.0
//
// Unless required by applicable law or agreed to in writing, software
// distributed under the License is distributed on an "AS IS" BASIS,
// WITHOUT WARRANTIES OR CONDITIONS OF ANY KIND, either express or implied.
// See the License for the specific language governing permissions and
// limitations under the License.

//! Exonum node that performs consensus algorithm.
//!
//! For details about consensus message handling see messages module documentation.
// spell-checker:ignore cors

pub use self::{
    connect_list::{ConnectList, PeerAddress},
    state::{RequestData, State, ValidatorState},
};

// TODO: Temporary solution to get access to WAIT constants. (ECR-167)
pub mod state;

use failure::Error;
use futures::{sync::mpsc, Sink};
use tokio_core::reactor::Core;
use tokio_threadpool::Builder as ThreadPoolBuilder;
use toml::Value;

use std::{
    collections::{BTreeMap, HashSet},
    fmt,
    net::SocketAddr,
    path::{Path, PathBuf},
    sync::Arc,
    thread,
    time::{Duration, SystemTime},
};

use crate::api::{
    backends::actix::{
        AllowOrigin, ApiRuntimeConfig, App, AppConfig, Cors, SystemRuntime, SystemRuntimeConfig,
    },
    ApiAccess, ApiAggregator,
};
use crate::blockchain::{
    Blockchain, ConsensusConfig, GenesisConfig, Schema, SharedNodeState, ValidatorKeys,
};
use crate::crypto::{self, read_keys_from_file, CryptoHash, Hash, PublicKey, SecretKey};
use crate::events::{
    error::{into_failure, LogError},
    noise::HandshakeParams,
    HandlerPart, InternalEvent, InternalPart, InternalRequest, NetworkConfiguration, NetworkEvent,
    NetworkPart, NetworkRequest, SyncSender, TimeoutRequest, UnboundedSyncSender,
};
use crate::helpers::{
    config::ConfigManager,
    fabric::{NodePrivateConfig, NodePublicConfig},
    user_agent, Height, Milliseconds, Round, ValidatorId,
};
use crate::messages::{AnyTx, Connect, Message, ProtocolMessage, Signed, SignedMessage};
use crate::node::state::SharedConnectList;
<<<<<<< HEAD
use crate::runtime::rust::service::ServiceFactory;
=======
>>>>>>> f6deb4c7
use exonum_merkledb::{Database, DbOptions};

mod basic;
mod connect_list;
mod consensus;
mod events;
mod requests;

/// External messages.
#[derive(Debug)]
pub enum ExternalMessage {
    /// Add a new connection.
    PeerAdd(ConnectInfo),
    /// Transaction that implements the `Transaction` trait.
    Transaction(Signed<AnyTx>),
    /// Enable or disable the node.
    Enable(bool),
    /// Shutdown the node.
    Shutdown,
    /// Rebroadcast transactions from the pool.
    Rebroadcast,
}

/// Node timeout types.
#[derive(Debug, PartialEq, Eq, PartialOrd, Ord)]
pub enum NodeTimeout {
    /// Status timeout with the current height.
    Status(Height),
    /// Round timeout.
    Round(Height, Round),
    /// `RequestData` timeout.
    Request(RequestData, Option<PublicKey>),
    /// Propose timeout.
    Propose(Height, Round),
    /// Update api shared state.
    UpdateApiState,
    /// Exchange peers timeout.
    PeerExchange,
}

/// A helper trait that provides the node with information about the state of the system such
/// as current time or listen address.
pub trait SystemStateProvider: ::std::fmt::Debug + Send + 'static {
    /// Returns the current address that the node listens on.
    fn listen_address(&self) -> SocketAddr;
    /// Return the current system time.
    fn current_time(&self) -> SystemTime;
}

/// Transactions sender.
#[derive(Clone)]
pub struct ApiSender(pub mpsc::UnboundedSender<ExternalMessage>);

/// Handler that that performs consensus algorithm.
pub struct NodeHandler {
    /// State of the `NodeHandler`.
    pub state: State,
    /// Shared api state.
    pub api_state: SharedNodeState,
    /// System state.
    pub system_state: Box<dyn SystemStateProvider>,
    /// Channel for messages and timeouts.
    pub channel: NodeSender,
    /// Blockchain.
    pub blockchain: Blockchain,
    /// Known peer addresses.
    pub peer_discovery: Vec<String>,
    /// Does this node participate in the consensus?
    is_enabled: bool,
    /// Node role.
    node_role: NodeRole,
    /// Configuration file manager.
    config_manager: Option<ConfigManager>,
    /// Can we speed up Propose with transaction pressure?
    allow_expedited_propose: bool,
    /// Actix web API runtime.
    api_runtime: SystemRuntime,
}

/// Service configuration.
#[derive(Clone, Debug, Serialize, Deserialize)]
pub struct ServiceConfig {
    /// Service public key.
    pub service_public_key: PublicKey,
    /// Service secret key.
    pub service_secret_key: SecretKey,
}

/// Listener config.
#[derive(Clone, Debug, Serialize, Deserialize)]
pub struct ListenerConfig {
    /// Public key.
    pub consensus_public_key: PublicKey,
    /// Secret key.
    pub consensus_secret_key: SecretKey,
    /// ConnectList.
    pub connect_list: ConnectList,
    /// Socket address.
    pub address: SocketAddr,
}

/// An api configuration options.
#[derive(Clone, Debug, Serialize, Deserialize, PartialEq)]
pub struct NodeApiConfig {
    /// Timeout to update api state.
    pub state_update_timeout: usize,
    /// Listen address for public api endpoints.
    pub public_api_address: Option<SocketAddr>,
    /// Listen address for private api endpoints.
    pub private_api_address: Option<SocketAddr>,
    /// Cross-origin resource sharing ([CORS][cors]) options for responses returned
    /// by public API handlers.
    ///
    /// [cors]: https://developer.mozilla.org/en-US/docs/Web/HTTP/CORS
    pub public_allow_origin: Option<AllowOrigin>,
    /// Cross-origin resource sharing ([CORS][cors]) options for responses returned
    /// by private API handlers.
    ///
    /// [cors]: https://developer.mozilla.org/en-US/docs/Web/HTTP/CORS
    pub private_allow_origin: Option<AllowOrigin>,
}

impl Default for NodeApiConfig {
    fn default() -> Self {
        Self {
            state_update_timeout: 10_000,
            public_api_address: None,
            private_api_address: None,
            public_allow_origin: None,
            private_allow_origin: None,
        }
    }
}

/// Events pool capacities.
#[derive(Clone, Debug, Serialize, Deserialize, PartialEq)]
pub struct EventsPoolCapacity {
    /// Maximum number of queued outgoing network messages.
    pub network_requests_capacity: usize,
    /// Maximum number of queued incoming network messages.
    pub network_events_capacity: usize,
    /// Maximum number of queued internal events.
    pub internal_events_capacity: usize,
    /// Maximum number of queued requests from api.
    pub api_requests_capacity: usize,
}

impl Default for EventsPoolCapacity {
    fn default() -> Self {
        Self {
            network_requests_capacity: 512,
            network_events_capacity: 512,
            internal_events_capacity: 128,
            api_requests_capacity: 1024,
        }
    }
}

/// Memory pool configuration parameters.
#[derive(Clone, Debug, Serialize, Deserialize, PartialEq)]
pub struct MemoryPoolConfig {
    /// Sets the maximum number of messages that can be buffered on the event loop's
    /// notification channel before a send will fail.
    pub events_pool_capacity: EventsPoolCapacity,
}

impl Default for MemoryPoolConfig {
    fn default() -> Self {
        Self {
            events_pool_capacity: EventsPoolCapacity::default(),
        }
    }
}

/// Configuration for the `Node`.
#[derive(Clone, Debug, Serialize, Deserialize, PartialEq)]
pub struct NodeConfig<T = SecretKey> {
    /// Initial config that will be written in the first block.
    pub genesis: GenesisConfig,
    /// Network listening address.
    pub listen_address: SocketAddr,
    /// Remote Network address used by this node.
    pub external_address: String,
    /// Network configuration.
    pub network: NetworkConfiguration,
    /// Consensus public key.
    pub consensus_public_key: PublicKey,
    /// Consensus secret key.
    pub consensus_secret_key: T,
    /// Service public key.
    pub service_public_key: PublicKey,
    /// Service secret key.
    pub service_secret_key: T,
    /// Api configuration.
    pub api: NodeApiConfig,
    /// Memory pool configuration.
    pub mempool: MemoryPoolConfig,
    /// Additional config, usable for services.
    #[serde(default)]
    pub services_configs: BTreeMap<String, Value>,
    /// Optional database configuration.
    #[serde(default)]
    pub database: DbOptions,
    /// Node's ConnectList.
    pub connect_list: ConnectListConfig,
    /// Transaction Verification Thread Pool size.
    pub thread_pool_size: Option<u8>,
}

impl NodeConfig<PathBuf> {
    /// Converts `NodeConfig<PathBuf>` to `NodeConfig<SecretKey>` reading the key files.
    pub fn read_secret_keys(
        self,
        config_file_path: impl AsRef<Path>,
        consensus_passphrase: &[u8],
        service_passphrase: &[u8],
    ) -> NodeConfig {
        let config_folder = config_file_path.as_ref().parent().unwrap();
        let consensus_key_path = if self.consensus_secret_key.is_absolute() {
            self.consensus_secret_key
        } else {
            config_folder.join(&self.consensus_secret_key)
        };
        let service_key_path = if self.service_secret_key.is_absolute() {
            self.service_secret_key
        } else {
            config_folder.join(&self.service_secret_key)
        };

        let consensus_secret_key = read_keys_from_file(&consensus_key_path, consensus_passphrase)
            .expect("Could not read consensus_secret_key from file")
            .1;
        let service_secret_key = read_keys_from_file(&service_key_path, service_passphrase)
            .expect("Could not read service_secret_key from file")
            .1;
        NodeConfig {
            consensus_secret_key,
            service_secret_key,
            genesis: self.genesis,
            listen_address: self.listen_address,
            external_address: self.external_address,
            network: self.network,
            consensus_public_key: self.consensus_public_key,
            service_public_key: self.service_public_key,
            api: self.api,
            mempool: self.mempool,
            services_configs: self.services_configs,
            database: self.database,
            connect_list: self.connect_list,
            thread_pool_size: self.thread_pool_size,
        }
    }
}

/// Configuration for the `NodeHandler`.
#[derive(Debug, Clone)]
pub struct Configuration {
    /// Current node socket address, public and secret keys.
    pub listener: ListenerConfig,
    /// Service configuration.
    pub service: ServiceConfig,
    /// Network configuration.
    pub network: NetworkConfiguration,
    /// Known peer addresses.
    pub peer_discovery: Vec<String>,
    /// Memory pool configuration.
    pub mempool: MemoryPoolConfig,
}

/// Channel for messages, timeouts and api requests.
#[derive(Debug)]
pub struct NodeSender {
    /// Internal requests sender.
    pub internal_requests: SyncSender<InternalRequest>,
    /// Network requests sender.
    pub network_requests: SyncSender<NetworkRequest>,
    /// Api requests sender.
    pub api_requests: UnboundedSyncSender<ExternalMessage>,
}

/// Node role.
#[derive(Debug, Clone, Copy)]
pub enum NodeRole {
    /// Validator node.
    Validator(ValidatorId),
    /// Auditor node.
    Auditor,
}

impl Default for NodeRole {
    fn default() -> Self {
        NodeRole::Auditor
    }
}

impl NodeRole {
    /// Constructs new NodeRole from `validator_id`.
    pub fn new(validator_id: Option<ValidatorId>) -> Self {
        match validator_id {
            Some(validator_id) => NodeRole::Validator(validator_id),
            None => NodeRole::Auditor,
        }
    }

    /// Checks if node is validator.
    pub fn is_validator(self) -> bool {
        match self {
            NodeRole::Validator(_) => true,
            _ => false,
        }
    }

    /// Checks if node is auditor.
    pub fn is_auditor(self) -> bool {
        match self {
            NodeRole::Auditor => true,
            _ => false,
        }
    }
}

#[derive(Debug, Default, Clone, Serialize, Deserialize, PartialEq)]
/// ConnectList representation in node's config file.
pub struct ConnectListConfig {
    /// Peers to which we can connect.
    pub peers: Vec<ConnectInfo>,
}

impl ConnectListConfig {
    /// Creates `ConnectListConfig` from validators public configs.
    pub fn from_node_config(list: &[NodePublicConfig], node: &NodePrivateConfig) -> Self {
        let peers = list
            .iter()
            .filter(|config| config.validator_keys.consensus_key != node.consensus_public_key)
            .map(|config| ConnectInfo {
                public_key: config.validator_keys.consensus_key,
                address: config.address.clone(),
            })
            .collect();

        ConnectListConfig { peers }
    }

    /// Creates `ConnectListConfig` from validators keys and corresponding IP addresses.
    pub fn from_validator_keys(validators_keys: &[ValidatorKeys], peers: &[String]) -> Self {
        let peers = peers
            .iter()
            .zip(validators_keys.iter())
            .map(|(a, v)| ConnectInfo {
                address: a.clone(),
                public_key: v.consensus_key,
            })
            .collect();

        ConnectListConfig { peers }
    }

    /// Creates `ConnectListConfig` from `ConnectList`.
    pub fn from_connect_list(connect_list: &SharedConnectList) -> Self {
        ConnectListConfig {
            peers: connect_list.peers(),
        }
    }

    /// `ConnectListConfig` peers addresses.
    pub fn addresses(&self) -> Vec<String> {
        self.peers.iter().map(|p| p.address.clone()).collect()
    }
}

impl NodeHandler {
    /// Creates `NodeHandler` using specified `Configuration`.
    pub fn new(
        blockchain: Blockchain,
        external_address: &str,
        sender: NodeSender,
        system_state: Box<dyn SystemStateProvider>,
        config: Configuration,
        api_state: SharedNodeState,
        config_file_path: Option<String>,
        api_runtime_config: SystemRuntimeConfig,
    ) -> Self {
        let (last_hash, last_height) = {
            let block = blockchain.last_block();
            (block.hash(), block.height().next())
        };

        let snapshot = blockchain.snapshot();

        let stored = Schema::new(&snapshot).actual_configuration();
        info!("Creating a node with config: {:#?}", stored);

        let validator_id = stored
            .validator_keys
            .iter()
            .position(|pk| pk.consensus_key == config.listener.consensus_public_key)
            .map(|id| ValidatorId(id as u16));
        info!("Validator id = '{:?}'", validator_id);
        let connect = Message::concrete(
            Connect::new(
                external_address,
                system_state.current_time().into(),
                &user_agent::get(),
            ),
            config.listener.consensus_public_key,
            &config.listener.consensus_secret_key,
        );

        let connect_list = config.listener.connect_list;
        let state = State::new(
            validator_id,
            config.listener.consensus_public_key,
            config.listener.consensus_secret_key,
            config.service.service_public_key,
            config.service.service_secret_key,
            connect_list,
            stored,
            connect,
            blockchain.get_saved_peers(),
            last_hash,
            last_height,
            system_state.current_time(),
        );

        let node_role = NodeRole::new(validator_id);
        let is_enabled = api_state.is_enabled();
        api_state.set_node_role(node_role);

        let config_manager = match config_file_path {
            Some(path) => Some(ConfigManager::new(path)),
            None => None,
        };

        let api_runtime =
            SystemRuntime::new(api_runtime_config).expect("Failed to start api_runtime.");

        Self {
            blockchain,
            api_state,
            system_state,
            state,
            channel: sender,
            peer_discovery: config.peer_discovery,
            is_enabled,
            node_role,
            config_manager,
            allow_expedited_propose: true,
            api_runtime,
        }
    }

    fn sign_message<T: ProtocolMessage>(&self, message: T) -> Signed<T> {
        Message::concrete(
            message,
            *self.state.consensus_public_key(),
            self.state.consensus_secret_key(),
        )
    }

    /// Return internal `SharedNodeState`
    pub fn api_state(&self) -> &SharedNodeState {
        &self.api_state
    }

    /// Returns value of the `first_round_timeout` field from the current `ConsensusConfig`.
    pub fn first_round_timeout(&self) -> Milliseconds {
        self.state().consensus_config().first_round_timeout
    }

    /// Returns value of the `round_timeout_increase` field from the current `ConsensusConfig`.
    pub fn round_timeout_increase(&self) -> Milliseconds {
        (self.state().consensus_config().first_round_timeout
            * ConsensusConfig::TIMEOUT_LINEAR_INCREASE_PERCENT)
            / 100
    }

    /// Returns value of the `status_timeout` field from the current `ConsensusConfig`.
    pub fn status_timeout(&self) -> Milliseconds {
        self.state().consensus_config().status_timeout
    }

    /// Returns value of the `peers_timeout` field from the current `ConsensusConfig`.
    pub fn peers_timeout(&self) -> Milliseconds {
        self.state().consensus_config().peers_timeout
    }

    /// Returns value of the `txs_block_limit` field from the current `ConsensusConfig`.
    pub fn txs_block_limit(&self) -> u32 {
        self.state().consensus_config().txs_block_limit
    }

    /// Returns value of the minimal propose timeout.
    pub fn min_propose_timeout(&self) -> Milliseconds {
        self.state().consensus_config().min_propose_timeout
    }

    /// Returns value of the maximal propose timeout.
    pub fn max_propose_timeout(&self) -> Milliseconds {
        self.state().consensus_config().max_propose_timeout
    }

    /// Returns threshold starting from which the minimal propose timeout value is used.
    pub fn propose_timeout_threshold(&self) -> u32 {
        self.state().consensus_config().propose_timeout_threshold
    }

    /// Returns `State` of the node.
    pub fn state(&self) -> &State {
        &self.state
    }

    /// Performs node initialization, so it starts consensus process from the first round.
    pub fn initialize(&mut self) {
        let listen_address = self.system_state.listen_address();
        info!("Start listening address={}", listen_address);

        let peers: HashSet<_> = {
            let it = self.state.peers().values().map(Signed::author);
            let it = it.chain(
                self.state()
                    .connect_list()
                    .peers()
                    .into_iter()
                    .map(|i| i.public_key),
            );
            let it = it.filter(|address| address != &self.state.our_connect_message().author());
            it.collect()
        };

        for key in peers {
            self.connect(key);
            info!("Trying to connect with peer {}", key);
        }

        let snapshot = self.blockchain.snapshot();
        let schema = Schema::new(&snapshot);

        // Recover previous saved round if any
        let round = schema.consensus_round();
        self.state.jump_round(round);
        info!("Jump to round {}", round);

        self.add_timeouts();

        // Recover cached consensus messages if any. We do this after main initialization and before
        // the start of event processing.
        let messages = schema.consensus_messages_cache();
        for msg in messages.iter() {
            self.handle_message(msg);
        }
    }

    /// Runs the node's basic timers.
    fn add_timeouts(&mut self) {
        self.add_round_timeout();
        self.add_status_timeout();
        self.add_peer_exchange_timeout();
        self.add_update_api_state_timeout();
    }

    /// Sends the given message to a peer by its public key.
    pub fn send_to_peer<T: Into<SignedMessage>>(&mut self, public_key: PublicKey, message: T) {
        let message = message.into();
        let request = NetworkRequest::SendMessage(public_key, message);
        self.channel.network_requests.send(request).log_error();
    }

    /// Broadcasts given message to all peers.
    pub(crate) fn broadcast<M: Into<SignedMessage>>(&mut self, message: M) {
        let peers: Vec<PublicKey> = self
            .state
            .peers()
            .iter()
            .filter_map(|(pubkey, _)| {
                if self.state.connect_list().is_peer_allowed(pubkey) {
                    Some(*pubkey)
                } else {
                    None
                }
            })
            .collect();
        let message = message.into();
        for address in peers {
            self.send_to_peer(address, message.clone());
        }
    }

    /// Performs connection to the specified network address.
    pub fn connect(&mut self, key: PublicKey) {
        let connect = self.state.our_connect_message().clone();
        self.send_to_peer(key, connect);
    }

    /// Add timeout request.
    pub fn add_timeout(&mut self, timeout: NodeTimeout, time: SystemTime) {
        let request = TimeoutRequest(time, timeout);
        self.channel
            .internal_requests
            .send(request.into())
            .log_error();
    }

    /// Adds request timeout if it isn't already requested.
    pub fn request(&mut self, data: RequestData, peer: PublicKey) {
        let is_new = self.state.request(data.clone(), peer);
        if is_new {
            self.add_request_timeout(data, None);
        }
    }

    /// Adds `NodeTimeout::Round` timeout to the channel.
    pub fn add_round_timeout(&mut self) {
        let time = self.round_start_time(self.state.round().next());
        trace!(
            "ADD ROUND TIMEOUT: time={:?}, height={}, round={}",
            time,
            self.state.height(),
            self.state.round()
        );
        let timeout = NodeTimeout::Round(self.state.height(), self.state.round());
        self.add_timeout(timeout, time);
    }

    /// Adds `NodeTimeout::Propose` timeout to the channel.
    pub fn add_propose_timeout(&mut self) {
        let timeout = if self.need_faster_propose() {
            self.min_propose_timeout()
        } else {
            self.max_propose_timeout()
        };

        let time = self.round_start_time(self.state.round()) + Duration::from_millis(timeout);

        trace!(
            "ADD PROPOSE TIMEOUT: time={:?}, height={}, round={}",
            time,
            self.state.height(),
            self.state.round()
        );
        let timeout = NodeTimeout::Propose(self.state.height(), self.state.round());
        self.add_timeout(timeout, time);
    }

    fn maybe_add_propose_timeout(&mut self) {
        if self.allow_expedited_propose && self.need_faster_propose() {
            info!("Add expedited propose timeout");
            self.add_propose_timeout();
            self.allow_expedited_propose = false;
        }
    }

    fn need_faster_propose(&self) -> bool {
        let snapshot = self.blockchain.snapshot();
        let pending_tx_count = Schema::new(&snapshot).transactions_pool_len();
        pending_tx_count >= u64::from(self.propose_timeout_threshold())
    }

    /// Adds `NodeTimeout::Status` timeout to the channel.
    pub fn add_status_timeout(&mut self) {
        let time = self.system_state.current_time() + Duration::from_millis(self.status_timeout());
        let height = self.state.height();
        self.add_timeout(NodeTimeout::Status(height), time);
    }

    /// Adds `NodeTimeout::Request` timeout with `RequestData` to the channel.
    pub fn add_request_timeout(&mut self, data: RequestData, peer: Option<PublicKey>) {
        trace!("ADD REQUEST TIMEOUT");
        let time = self.system_state.current_time() + data.timeout();
        self.add_timeout(NodeTimeout::Request(data, peer), time);
    }

    /// Adds `NodeTimeout::PeerExchange` timeout to the channel.
    pub fn add_peer_exchange_timeout(&mut self) {
        trace!("ADD PEER EXCHANGE TIMEOUT");
        let time = self.system_state.current_time() + Duration::from_millis(self.peers_timeout());
        self.add_timeout(NodeTimeout::PeerExchange, time);
    }

    /// Adds `NodeTimeout::UpdateApiState` timeout to the channel.
    pub fn add_update_api_state_timeout(&mut self) {
        let time = self.system_state.current_time()
            + Duration::from_millis(self.api_state().state_update_timeout());
        self.add_timeout(NodeTimeout::UpdateApiState, time);
    }

    /// Returns hash of the last block.
    pub fn last_block_hash(&self) -> Hash {
        self.blockchain.last_block().hash()
    }

    /// Returns start time of the requested round.
    pub fn round_start_time(&self, round: Round) -> SystemTime {
        // Round start time = H + (r - 1) * t0 + (r-1)(r-2)/2 * dt
        // Where:
        // H - height start time
        // t0 - Round(1) timeout length, dt - timeout increase value
        // r - round number, r = 1,2,...
        let previous_round: u64 = round.previous().into();
        let ms = previous_round * self.first_round_timeout()
            + (previous_round * previous_round.saturating_sub(1)) / 2
                * self.round_timeout_increase();
        self.state.height_start_time() + Duration::from_millis(ms)
    }
}

impl fmt::Debug for NodeHandler {
    fn fmt(&self, f: &mut fmt::Formatter) -> fmt::Result {
        write!(
            f,
            "NodeHandler {{ channel: Channel {{ .. }}, blockchain: {:?}, peer_discovery: {:?} }}",
            self.blockchain, self.peer_discovery
        )
    }
}

impl ApiSender {
    /// Creates new `ApiSender` with given channel.
    pub fn new(inner: mpsc::UnboundedSender<ExternalMessage>) -> Self {
        ApiSender(inner)
    }

    /// Add peer to peer list
    pub fn peer_add(&self, addr: ConnectInfo) -> Result<(), Error> {
        let msg = ExternalMessage::PeerAdd(addr);
        self.send_external_message(msg)
    }

    /// Sends an external message.
    pub fn send_external_message(&self, message: ExternalMessage) -> Result<(), Error> {
        self.0
            .clone()
            .unbounded_send(message)
            .map(drop)
            .map_err(into_failure)
    }

    /// Broadcast transaction to other node.
    pub fn broadcast_transaction(&self, tx: Signed<AnyTx>) -> Result<(), Error> {
        let msg = ExternalMessage::Transaction(tx);
        self.send_external_message(msg)
    }
}

impl fmt::Debug for ApiSender {
    fn fmt(&self, f: &mut fmt::Formatter) -> fmt::Result {
        f.pad("ApiSender { .. }")
    }
}

/// Data needed to add peer into `ConnectList`.
#[derive(Debug, Clone, Serialize, Deserialize, PartialEq, Eq, Hash)]
pub struct ConnectInfo {
    /// Peer address.
    pub address: String,
    /// Peer public key.
    pub public_key: PublicKey,
}

impl fmt::Display for ConnectInfo {
    fn fmt(&self, f: &mut fmt::Formatter) -> fmt::Result {
        write!(f, "{}", self.address)
    }
}

/// Default system state provider implementation which just uses `SystemTime::now`
/// to get current time.
#[derive(Debug)]
pub struct DefaultSystemState(pub SocketAddr);

impl SystemStateProvider for DefaultSystemState {
    fn listen_address(&self) -> SocketAddr {
        self.0
    }
    fn current_time(&self) -> SystemTime {
        SystemTime::now()
    }
}

/// Channel between the `NodeHandler` and events source.
#[derive(Debug)]
pub struct NodeChannel {
    /// Channel for network requests.
    pub network_requests: (mpsc::Sender<NetworkRequest>, mpsc::Receiver<NetworkRequest>),
    /// Channel for timeout requests.
    pub internal_requests: (
        mpsc::Sender<InternalRequest>,
        mpsc::Receiver<InternalRequest>,
    ),
    /// Channel for api requests.
    pub api_requests: (
        mpsc::UnboundedSender<ExternalMessage>,
        mpsc::UnboundedReceiver<ExternalMessage>,
    ),
    /// Channel for network events.
    pub network_events: (mpsc::Sender<NetworkEvent>, mpsc::Receiver<NetworkEvent>),
    /// Channel for internal events.
    pub internal_events: (mpsc::Sender<InternalEvent>, mpsc::Receiver<InternalEvent>),
}

/// Node that contains handler (`NodeHandler`) and `NodeApiConfig`.
#[derive(Debug)]
pub struct Node {
    api_options: NodeApiConfig,
    network_config: NetworkConfiguration,
    handler: NodeHandler,
    channel: NodeChannel,
    max_message_len: u32,
    thread_pool_size: Option<u8>,
}

impl NodeChannel {
    /// Creates `NodeChannel` with the given pool capacities.
    pub fn new(buffer_sizes: &EventsPoolCapacity) -> Self {
        Self {
            network_requests: mpsc::channel(buffer_sizes.network_requests_capacity),
            internal_requests: mpsc::channel(buffer_sizes.internal_events_capacity),
            api_requests: mpsc::unbounded(), // TODO ECR-3163
            network_events: mpsc::channel(buffer_sizes.network_events_capacity),
            internal_events: mpsc::channel(buffer_sizes.internal_events_capacity),
        }
    }

    /// Returns the channel for sending timeouts, networks and api requests.
    pub fn node_sender(&self) -> NodeSender {
        NodeSender {
            internal_requests: self.internal_requests.0.clone().wait(),
            network_requests: self.network_requests.0.clone().wait(),
            api_requests: self.api_requests.0.clone().wait(),
        }
    }
}

impl Node {
    /// Creates node for the given services and node configuration.
    pub fn new<D: Into<Arc<dyn Database>>>(
        db: D,
        services: Vec<Box<dyn ServiceFactory>>,
        node_cfg: NodeConfig,
        config_file_path: Option<String>,
    ) -> Self {
        crypto::init();

        let channel = NodeChannel::new(&node_cfg.mempool.events_pool_capacity);
        let mut blockchain = Blockchain::new(
            db,
            services,
            node_cfg.service_public_key,
            node_cfg.service_secret_key.clone(),
            ApiSender::new(channel.api_requests.0.clone()),
            channel.internal_requests.0.clone(),
        );
        blockchain.initialize(node_cfg.genesis.clone()).unwrap();

        let peers = node_cfg.connect_list.addresses();

        let config = Configuration {
            listener: ListenerConfig {
                consensus_public_key: node_cfg.consensus_public_key,
                consensus_secret_key: node_cfg.consensus_secret_key,
                connect_list: ConnectList::from_config(node_cfg.connect_list),
                address: node_cfg.listen_address,
            },
            service: ServiceConfig {
                service_public_key: node_cfg.service_public_key,
                service_secret_key: node_cfg.service_secret_key,
            },
            mempool: node_cfg.mempool,
            network: node_cfg.network,
            peer_discovery: peers,
        };

        let api_state = SharedNodeState::new(node_cfg.api.state_update_timeout as u64);
        let system_state = Box::new(DefaultSystemState(node_cfg.listen_address));
        let network_config = config.network;

        let api_cfg = node_cfg.api.clone();
        let actix_runtime_config = SystemRuntimeConfig {
            api_runtimes: {
                fn into_app_config(allow_origin: AllowOrigin) -> AppConfig {
                    let app_config = move |app: App| -> App {
                        let cors = Cors::from(allow_origin.clone());
                        app.middleware(cors)
                    };
                    Arc::new(app_config)
                };

                let public_api_handler = api_cfg
                    .public_api_address
                    .map(|listen_address| ApiRuntimeConfig {
                        listen_address,
                        access: ApiAccess::Public,
                        app_config: api_cfg.public_allow_origin.clone().map(into_app_config),
                    })
                    .into_iter();
                let private_api_handler = api_cfg
                    .private_api_address
                    .map(|listen_address| ApiRuntimeConfig {
                        listen_address,
                        access: ApiAccess::Private,
                        app_config: api_cfg.private_allow_origin.clone().map(into_app_config),
                    })
                    .into_iter();
                // Collects API handlers.
                public_api_handler
                    .chain(private_api_handler)
                    .collect::<Vec<_>>()
            },
            api_aggregator: ApiAggregator::new(blockchain.clone(), api_state.clone()),
        };

        let handler = NodeHandler::new(
            blockchain,
            &node_cfg.external_address,
            channel.node_sender(),
            system_state,
            config,
            api_state,
            config_file_path,
            actix_runtime_config,
        );
        Self {
            api_options: api_cfg,
            handler,
            channel,
            network_config,
            max_message_len: node_cfg.genesis.consensus.max_message_len,
            thread_pool_size: node_cfg.thread_pool_size,
        }
    }

    /// Launches only consensus messages handler.
    /// This may be used if you want to customize api with the `ApiContext`.
    pub fn run_handler(mut self, handshake_params: &HandshakeParams) -> Result<(), Error> {
        self.handler.initialize();

        let pool_size = self.thread_pool_size;
        let (handler_part, network_part, internal_part) = self.into_reactor();
        let handshake_params = handshake_params.clone();

        let network_thread = thread::spawn(move || {
            let mut core = Core::new().map_err(into_failure)?;
            let handle = core.handle();

            let mut pool_builder = ThreadPoolBuilder::new();
            if let Some(pool_size) = pool_size {
                pool_builder.pool_size(pool_size as usize);
            }
            let thread_pool = pool_builder.build();
            let executor = thread_pool.sender().clone();

            core.handle().spawn(internal_part.run(handle, executor));

            let network_handler = network_part.run(&core.handle(), &handshake_params);
            core.run(network_handler)
                .map(drop)
                .map_err(|e| format_err!("An error in the `Network` thread occurred: {}", e))
        });

        let mut core = Core::new().map_err(into_failure)?;
        core.run(handler_part.run())
            .map_err(|_| format_err!("An error in the `Handler` thread occurred"))?;
        network_thread.join().unwrap()
    }

    /// A generic implementation that launches `Node` and optionally creates threads
    /// for public and private api handlers.
    /// Explorer api prefix is `/api/explorer`
    /// Public api prefix is `/api/services/{service_name}`
    /// Private api prefix is `/api/services/{service_name}`
    pub fn run(self) -> Result<(), failure::Error> {
        trace!("Running node.");

        // Runs NodeHandler.
        let handshake_params = HandshakeParams::new(
            *self.state().consensus_public_key(),
            self.state().consensus_secret_key().clone(),
            self.state().connect_list().clone(),
            self.state().our_connect_message().clone(),
            self.max_message_len,
        );
        self.run_handler(&handshake_params)?;

        info!("Exonum node stopped");
        Ok(())
    }

    fn into_reactor(self) -> (HandlerPart<NodeHandler>, NetworkPart, InternalPart) {
        let connect_message = self.state().our_connect_message().clone();
        let connect_list = self.state().connect_list().clone();
        let (network_tx, network_rx) = self.channel.network_events;
        let internal_requests_rx = self.channel.internal_requests.1;
        let network_part = NetworkPart {
            our_connect_message: connect_message,
            listen_address: self.handler.system_state.listen_address(),
            network_requests: self.channel.network_requests,
            network_tx,
            network_config: self.network_config,
            max_message_len: self.max_message_len,
            connect_list,
        };

        let (internal_tx, internal_rx) = self.channel.internal_events;
        let handler_part = HandlerPart {
            handler: self.handler,
            internal_rx,
            network_rx,
            api_rx: self.channel.api_requests.1,
        };

        let internal_part = InternalPart {
            internal_tx,
            internal_requests_rx,
        };
        (handler_part, network_part, internal_part)
    }

    /// Returns `Blockchain` instance.
    pub fn blockchain(&self) -> Blockchain {
        self.handler.blockchain.clone()
    }

    /// Returns `State`.
    pub fn state(&self) -> &State {
        self.handler.state()
    }

    /// Returns `NodeHandler`.
    pub fn handler(&self) -> &NodeHandler {
        &self.handler
    }

    /// Returns channel.
    pub fn channel(&self) -> ApiSender {
        ApiSender::new(self.channel.api_requests.0.clone())
    }
}

#[cfg(test)]
mod tests {
    use std::borrow::Cow;

    use super::*;
    use crate::blockchain::{
        ExecutionResult, Schema, Service, Transaction, TransactionContext, TransactionSet,
    };
    use crate::crypto::gen_keypair;
    use crate::events::EventHandler;
    use crate::helpers;
    use crate::proto::{schema::tests::TxSimple, ProtobufConvert};
<<<<<<< HEAD
    use exonum_merkledb::{Database, Snapshot, TemporaryDB};
=======
    use exonum_merkledb::{
        impl_binary_value_for_message, BinaryValue, Database, Snapshot, TemporaryDB,
    };
    use protobuf::Message as ProtobufMessage;
>>>>>>> f6deb4c7

    const SERVICE_ID: u16 = 0;

    #[derive(Serialize, Deserialize, Clone, Debug, TransactionSet)]
    #[exonum(crate = "crate")]
    enum SimpleTransactions {
        TxSimple(TxSimple),
    }

    impl_binary_value_for_message! { TxSimple }

    impl Transaction for TxSimple {
        fn execute(&self, _: TransactionContext) -> ExecutionResult {
            Ok(())
        }
    }

    fn create_simple_tx(p_key: PublicKey, s_key: &SecretKey) -> Signed<AnyTx> {
        let mut msg = TxSimple::new();
        msg.set_public_key(p_key.to_pb());
        msg.set_msg("Hello, World!".to_owned());
        Message::sign_transaction(msg, SERVICE_ID, p_key, s_key)
    }

    struct TestService;

    impl Service for TestService {
        fn service_id(&self) -> u16 {
            SERVICE_ID
        }

        fn service_name(&self) -> &'static str {
            "test service"
        }

        fn state_hash(&self, _: &dyn Snapshot) -> Vec<Hash> {
            vec![]
        }

        fn tx_from_raw(&self, raw: AnyTx) -> Result<Box<dyn Transaction>, failure::Error> {
            Ok(SimpleTransactions::tx_from_raw(raw)?.into())
        }
    }

    #[test]
    fn test_duplicated_transaction() {
        let (p_key, s_key) = gen_keypair();

        let db = Arc::from(Box::new(TemporaryDB::new()) as Box<dyn Database>) as Arc<dyn Database>;
<<<<<<< HEAD
        let services = Vec::new(); //vec![Box::new(TestService) as Box<dyn Service>]; // TODO: use new service API.
=======
        let services = vec![Box::new(TestService) as Box<dyn Service>];
>>>>>>> f6deb4c7
        let node_cfg = helpers::generate_testnet_config(1, 16_500)[0].clone();

        let mut node = Node::new(db, services, node_cfg, None);

        let tx = create_simple_tx(p_key, &s_key);

        // Create original transaction.
        let tx_orig = tx.clone();
        let event = ExternalMessage::Transaction(tx_orig);
        node.handler.handle_event(event.into());

        // Initial transaction should be added to the pool.
        let snapshot = node.blockchain().snapshot();
        let schema = Schema::new(&snapshot);
        assert_eq!(schema.transactions_pool_len(), 1);

        // Create duplicated transaction.
        let tx_copy = tx.clone();
        let event = ExternalMessage::Transaction(tx_copy);
        node.handler.handle_event(event.into());

        // Duplicated transaction shouldn't be added to the pool.
        let snapshot = node.blockchain().snapshot();
        let schema = Schema::new(&snapshot);
        assert_eq!(schema.transactions_pool_len(), 1);
    }

    #[test]
    fn test_transaction_without_service() {
        let (p_key, s_key) = gen_keypair();

        let db = Arc::from(Box::new(TemporaryDB::new()) as Box<dyn Database>) as Arc<dyn Database>;
        let services = vec![];
        let node_cfg = helpers::generate_testnet_config(1, 16_500)[0].clone();

        let mut node = Node::new(db, services, node_cfg, None);

        let tx = create_simple_tx(p_key, &s_key);

        // Send transaction to node.
        let event = ExternalMessage::Transaction(tx);
        node.handler.handle_event(event.into());

        // Service not found for transaction.
        let snapshot = node.blockchain().snapshot();
        let schema = Schema::new(&snapshot);
        assert_eq!(schema.transactions_pool_len(), 0);
    }
}<|MERGE_RESOLUTION|>--- conflicted
+++ resolved
@@ -42,13 +42,11 @@
 };
 
 use crate::api::{
-    backends::actix::{
-        AllowOrigin, ApiRuntimeConfig, App, AppConfig, Cors, SystemRuntime, SystemRuntimeConfig,
-    },
+    backends::actix::{AllowOrigin, ApiRuntimeConfig, App, AppConfig, Cors, SystemRuntimeConfig},
     ApiAccess, ApiAggregator,
 };
 use crate::blockchain::{
-    Blockchain, ConsensusConfig, GenesisConfig, Schema, SharedNodeState, ValidatorKeys,
+    Blockchain, ConsensusConfig, GenesisConfig, Schema, Service, SharedNodeState, ValidatorKeys,
 };
 use crate::crypto::{self, read_keys_from_file, CryptoHash, Hash, PublicKey, SecretKey};
 use crate::events::{
@@ -62,12 +60,9 @@
     fabric::{NodePrivateConfig, NodePublicConfig},
     user_agent, Height, Milliseconds, Round, ValidatorId,
 };
-use crate::messages::{AnyTx, Connect, Message, ProtocolMessage, Signed, SignedMessage};
+use crate::messages::{Connect, Message, ProtocolMessage, RawTransaction, Signed, SignedMessage};
 use crate::node::state::SharedConnectList;
-<<<<<<< HEAD
 use crate::runtime::rust::service::ServiceFactory;
-=======
->>>>>>> f6deb4c7
 use exonum_merkledb::{Database, DbOptions};
 
 mod basic;
@@ -1117,14 +1112,10 @@
     use crate::events::EventHandler;
     use crate::helpers;
     use crate::proto::{schema::tests::TxSimple, ProtobufConvert};
-<<<<<<< HEAD
-    use exonum_merkledb::{Database, Snapshot, TemporaryDB};
-=======
     use exonum_merkledb::{
         impl_binary_value_for_message, BinaryValue, Database, Snapshot, TemporaryDB,
     };
     use protobuf::Message as ProtobufMessage;
->>>>>>> f6deb4c7
 
     const SERVICE_ID: u16 = 0;
 
@@ -1174,11 +1165,7 @@
         let (p_key, s_key) = gen_keypair();
 
         let db = Arc::from(Box::new(TemporaryDB::new()) as Box<dyn Database>) as Arc<dyn Database>;
-<<<<<<< HEAD
         let services = Vec::new(); //vec![Box::new(TestService) as Box<dyn Service>]; // TODO: use new service API.
-=======
-        let services = vec![Box::new(TestService) as Box<dyn Service>];
->>>>>>> f6deb4c7
         let node_cfg = helpers::generate_testnet_config(1, 16_500)[0].clone();
 
         let mut node = Node::new(db, services, node_cfg, None);

--- conflicted
+++ resolved
@@ -674,10 +674,7 @@
     use exonum::messages::RawTransaction;
     use exonum::encoding;
     use exonum::crypto::{gen_keypair_from_seed, Seed};
-<<<<<<< HEAD
-=======
     use exonum::storage::{Fork, Snapshot};
->>>>>>> f0855885
 
     use sandbox_tests_helper::{add_one_height, SandboxState, VALIDATOR_1, VALIDATOR_2,
                                VALIDATOR_3, HEIGHT_ONE, ROUND_ONE, ROUND_TWO};

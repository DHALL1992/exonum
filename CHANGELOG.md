# Changelog

All notable changes to this project will be documented in this file.

The format is based on [Keep a Changelog](http://keepachangelog.com/en/1.0.0/)
and this project adheres to [Semantic Versioning](http://semver.org/spec/v2.0.0.html).

## [Unreleased]

### Added
- Added `patch` method to the `Fork` structure. (#393)

### Changed
- Changed iterators over `Patch` and `Changes` data into custom types instead of standard collection iterators. (#393)
- Fixed typo in `SparceListIndexKeys` and `SparceListIndexValues` (#398)

## 0.4 - 2017-12-08

### Added
- Allow creating auditor node from command line. (#364)
- Added a new function `merge_sync`. In this function a write will be flushed from the operating system buffer cache before the write is considered complete. (#368)
- Added conversion into boxed values for values which implement `Service` or `Transaction` traits. (#366)
- Added constructor for the `ServiceContext` which can be useful for the alternative node implementations. (#366)
- Implemented `AsRef<RawMessage>` for any Exonum messages that were created using the `message!` macro. (#372)
- Implemented additional checks for conversion from raw message. (#372)

### Changed
- Changed a signature of `open` function in a `rocksdb` module. `RocksDBOptions` should pass by the reference. (#369)
- `ValidatorState` in the `ServiceContext` replaced by the `ValidatorId`. (#366)
- `add_transaction` in the `ServiceContext` replaced by the `transaction_sender` which implements the `TransactionSend` trait. (#366)
- The `Node` constructor now requires `db` and `services` variables instead of `blockchain` instance. (#366)
- The `Blockchain` constructor now requires services keypair and an `ApiSender` instance. (#366)
- `mount_*_api` methods in `Blockchain` instance now do not require `ApiContext`. (#366)
- Rename method `last_height` to `height` in `Schema`. (#379)
- `last_block` now returns `Block` instead of `Option<Block>`. (#379)
<<<<<<< HEAD
- The list of peer connections is now restored to the last state after the process is restarted. (#378)
=======
- Replaced `rocksdb` commandline parameter to more generic `db-path`. (#376)
- Obsolete trait `HexValue` replaced by the `FromHex` and `ToHex` traits. (#372)
- Changed `Patch` and `Changes` from typedefs into opaque structures. (#371)
- Help text is displayed if required argument is not specified. (#390)

### Removed
- Removed `round` method from the `ServiceContext`. (#366)
- Removed redundant `FromRaw` trait. (#372)
- Removed redundant `current_height` method in `Schema`. (#379)
>>>>>>> 257b4e68

### Fixed
- Fixed `crate_authors!` macro usage, this macro can't return static string in new clap version. (#370)
- Fixed mistake in description of the height getter in the `ServiceContext`. (#366)

## 0.3 - 2017-11-02

### Added
- New events implementation based on the `tokio` with the separated queues for network events and timeouts and different threads for the network and node code (#300)
- Added a new index `SparseListIndex`. It is a list of items stored in sequential order. Similar to `ListIndex` but it may contain indexes without elements (#312)
- Implement `FromStr` and `ToString` traits for public sodium types (#318)
- Add a new macro `metric!` for collecting statistical information (#329)
- Make type `DBKey` public because it is used in `MapProof` (#306)

### Changed
- `RocksDB` is a default storage (#178)
- Field `events_pool_capacity` in `MemoryPoolConfig` replaced by the new `EventsPoolCapacity` configuration (#300)
- Changed a build method `new` and added a new build method `with_prefix` for indexes (#178)
- Changed a signature of `gen_prefix` function in a `schema` module (#178)
- `NodeBuilder` works with `ServiceFactory` as trait object instead (#357)
- Debug formatting for crypto types are improved (#353)
- Added description of deserialization error for message types (#337)
- Clarified `Transaction.info()` usage (#345)

### Removed
- Support of `LevelDB` is removed (#178)

### Fixed
- Fix the issue causing timeouts are ignored when the event pool is full (#300)
- Fix network failure due to incorrect processing of the incoming buffer (#322)

## 0.2 - 2017-09-13

### Added
- Add `RockDB` support (#273)
- Add `TimeoutAdjusterConfig`, `Constant` and `Dynamic` timeout adjusters (#256)
- Add stream hashing and signing: `HashStream` and `SignStream` (#254)
- Add new typedefs `Height` and `ValidatorId` (#262)
- Fields of `BlockInfo` and `TxInfo` are now public (#283)
- Public export of `PROOF_MAP_KEY_SIZE` constant (#270)

### Changed
- `MapProof` variant fields are renamed: `left_hash` and `right_hash` to `left_node` and
  `right_node` (#286)
- `RequestBlock` is renamed to `BlockRequest` and `Block` is renamed to `BlockResponse` (#287)
- All request messages are renamed: `RequestFoo` to `FooRequest` (#287)
- Improve log formatting (#291 #294)
- Make panic message during command line arguments parsing cleaner (#257)

### Fixed
- Fix network discover failure due to incorrect processing of the incoming buffer (#299)
- Fix snapshot behavior for `MemoryDB` (#292)
- Dissalow generate-testnet with 0 nodes (#258)

## 0.1.1 - 2017-09-13

### Fixed
- Fix segfault when `LevelDBSnapshot` is destroyed after `LevelDB` (#285)
- Fix panic during `BlockResponse` message processing if the transaction pool is full (#264)
- Fix panic during deseralizaion of malformed messages (#278 #297)

## 0.1 - 2017-07-17

The first release of Exonum.<|MERGE_RESOLUTION|>--- conflicted
+++ resolved
@@ -13,6 +13,7 @@
 ### Changed
 - Changed iterators over `Patch` and `Changes` data into custom types instead of standard collection iterators. (#393)
 - Fixed typo in `SparceListIndexKeys` and `SparceListIndexValues` (#398)
+- The list of peer connections is now restored to the last state after the process is restarted. (#378)
 
 ## 0.4 - 2017-12-08
 
@@ -33,9 +34,6 @@
 - `mount_*_api` methods in `Blockchain` instance now do not require `ApiContext`. (#366)
 - Rename method `last_height` to `height` in `Schema`. (#379)
 - `last_block` now returns `Block` instead of `Option<Block>`. (#379)
-<<<<<<< HEAD
-- The list of peer connections is now restored to the last state after the process is restarted. (#378)
-=======
 - Replaced `rocksdb` commandline parameter to more generic `db-path`. (#376)
 - Obsolete trait `HexValue` replaced by the `FromHex` and `ToHex` traits. (#372)
 - Changed `Patch` and `Changes` from typedefs into opaque structures. (#371)
@@ -45,7 +43,6 @@
 - Removed `round` method from the `ServiceContext`. (#366)
 - Removed redundant `FromRaw` trait. (#372)
 - Removed redundant `current_height` method in `Schema`. (#379)
->>>>>>> 257b4e68
 
 ### Fixed
 - Fixed `crate_authors!` macro usage, this macro can't return static string in new clap version. (#370)

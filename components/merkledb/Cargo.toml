--- conflicted
+++ resolved
@@ -19,12 +19,8 @@
 byteorder = "1.3"
 chrono = "0.4.6"
 enum-primitive-derive = "0.1"
-<<<<<<< HEAD
-exonum-crypto = { path="../crypto", version="0.12.0"}
-=======
 exonum-crypto = { path = "../crypto", version = "0.12.0", features = ["with-serde"]}
 exonum-proto = { path = "../proto", version = "0.12.0", optional = true }
->>>>>>> a6e0bf66
 failure = "0.1"
 hex = "0.4"
 leb128 = "0.2"
@@ -38,16 +34,10 @@
 tempfile = "3.0"
 uuid = { version="0.8", features = ["v4"] }
 rand = "0.7"
-<<<<<<< HEAD
-protobuf = "2.8.0"
-
-[dev-dependencies]
-=======
 protobuf = { version = "2.8.1", features = ["with-serde"], optional = true }
 
 [dev-dependencies]
 assert_matches = "1.3.0"
->>>>>>> a6e0bf66
 criterion = "0.3"
 rand = "0.7"
 proptest = "0.9"
@@ -61,14 +51,9 @@
 harness = false
 
 [features]
-<<<<<<< HEAD
-default = ["rocksdb_snappy"]
-long_benchmarks = []
-=======
 default = ["rocksdb_snappy", "with-protobuf"]
 long_benchmarks = []
 with-protobuf = ["protobuf", "exonum-proto"]
->>>>>>> a6e0bf66
 rocksdb_snappy = ["rocksdb/snappy"]
 rocksdb_lz4 = ["rocksdb/lz4"]
 rocksdb_zlib = ["rocksdb/zlib"]

language: rust

branches:
  only:
  - master
  # Github release tags (for example "v0.9" or "v0.9.1").
  - /^v\d+\.\d+(\.\d+)?(-\S*)?$/
  # Branch names endings with "-release" (for example "0.9.0-release").
  - /-release$/
  # Dynamic services branch
  - dynamic_services

addons:
  apt:
    sources:
    - sourceline: 'ppa:exonum/rocksdb'
    - sourceline: 'ppa:maarten-fonville/protobuf'
    - sourceline: 'ppa:fsgmhoward/shadowsocks-libev'
    - sourceline: 'deb [arch=amd64] https://packages.microsoft.com/ubuntu/16.04/prod xenial main'
      key_url: https://packages.microsoft.com/keys/microsoft.asc
    packages:
    - binutils-dev
    - build-essential
    - cmake
    - g++
    - gcc
    - libcurl4-openssl-dev
    - libdw-dev
    - libelf-dev
    - libiberty-dev
    - libprotobuf-dev
    - librocksdb5.17
    - libsnappy-dev
    - libsodium-dev
    - libssl-dev
    - pkg-config
    - powershell
    - protobuf-compiler
    - unzip
    - zlib1g-dev

rust:
<<<<<<< HEAD
  - 1.36.0
=======
  - 1.38.0
>>>>>>> a6e0bf66

cache:
  npm: true
  directories:
<<<<<<< HEAD
  - $HOME/.local
  - $HOME/.cargo
  - $HOME/.kcov
  - $TRAVIS_BUILD_DIR/target
  timeout: 900
=======
  - $HOME/.cache
  - $HOME/.cargo
  - $HOME/.local
  - $HOME/.kcov
>>>>>>> a6e0bf66

dist: xenial
sudo: required

env:
  global:
  - DEADLINKS_VERS=0.4.1
  - RUSTFLAGS="-D warnings"
  - ROCKSDB_LIB_DIR=/usr/lib
  - SNAPPY_LIB_DIR=/usr/lib/x86_64-linux-gnu
  - SCCACHE_VERS=0.2.12
  matrix:
  - FEATURE=test

before_install:
  - sccache -V | grep $SCCACHE_VERS || cargo install sccache --vers $SCCACHE_VERS --force
  - export RUSTC_WRAPPER=sccache


jobs:
  include:
  # Formatting & other lints.
  - name: lints
    install:
    - cargo deadlinks -V | grep $DEADLINKS_VERS || cargo install cargo-deadlinks --vers $DEADLINKS_VERS --force
    - cargo install --list
    - rustup component add rustfmt
    - rustfmt -V
    - rustup component add clippy
    - cargo clippy --version
    - nvm install 8 && nvm use 8
    - npm install
    - ./node_modules/.bin/cspell --version
    - ./node_modules/.bin/markdownlint --version
    script:
    - npm run cspell
    - npm run md
    # Clippy lints.
    - cargo clippy --all --benches --features "long_benchmarks"
    # Other cargo lints.
    - cargo fmt --all -- --check
    - cargo clean --doc
    - cargo doc --no-deps
    # TODO: Temporary hack to ignore warnings about missing pages. (ECR-703)
    - mkdir -p target/doc/exonum_configuration
    - mkdir -p target/std/string
<<<<<<< HEAD
    - touch target/doc/exonum_configuration/enum.Option.html
=======
>>>>>>> a6e0bf66
    - touch target/std/string/struct.String.html
    - touch target/std/primitive.usize.html
    - mkdir -p target/doc/std/option
    - touch target/doc/exonum_cli/password/struct.String.html
    - touch target/doc/std/option/enum.Option.html
    - touch target/doc/std/primitive.usize.html
    - touch target/doc/std/primitive.char.html
    # https://github.com/deadlinks/cargo-deadlinks/issues/37
    - touch target/doc/enum.HashTag.html
    - cargo deadlinks --dir target/doc

    # Run kcov.
  - name: kcov
    install:
    - |
      if [ ! -f "$HOME/.kcov/bin/kcov" ]; then
<<<<<<< HEAD
        wget https://github.com/SimonKagstrom/kcov/archive/v36.tar.gz
        tar xzf v36.tar.gz
        cd kcov-36
=======
        wget https://github.com/SimonKagstrom/kcov/archive/master.tar.gz
        tar xzf master.tar.gz
        cd kcov-master
>>>>>>> a6e0bf66
        mkdir build
        cd build
        cmake .. -DCMAKE_INSTALL_PREFIX=$HOME/.kcov -DCMAKE_BUILD_TYPE=Release
        make -j2
        make install
        cd ../..
<<<<<<< HEAD
        rm -rf kcov-36
=======
        rm -rf kcov-master
>>>>>>> a6e0bf66
      fi
    script:
    - cargo test --no-run
    - cd $TRAVIS_BUILD_DIR
    - for file in `find target/debug/ -maxdepth 1 -type f | egrep "*-([a-zA-Z0-9]{16}$)"`; do mkdir -p "target/cov/$(basename $file)"; $HOME/.kcov/bin/kcov --exclude-pattern=/.cargo,/usr/lib --verify "target/cov/$(basename $file)" "$file"; done
    - bash <(curl -s https://codecov.io/bash)
    - echo "Uploaded code coverage"

<<<<<<< HEAD
  # Tests.
  - name: test
    install:
    - nvm install 8 && nvm use 8
    - cd $TRAVIS_BUILD_DIR/testkit/server && npm install && cd $TRAVIS_BUILD_DIR
=======
  # Unit tests.
  - name: unit-test
>>>>>>> a6e0bf66
    script:
    - cargo test --all

  # Run examples.
  - name: examples
    script:
    - cargo run -p exonum --example explorer
    - cargo run -p exonum-testkit --example timestamping
    # - cargo run -p exonum-testkit --example configuration_change TODO enable after [ECR-3306]
    - cargo run -p exonum-time --example simple_service

  # Integration tests.
  - name: integration-tests
    install:
    - nvm install 8 && nvm use 8
    - cd $TRAVIS_BUILD_DIR/test-suite/testkit/server && npm install && cd $TRAVIS_BUILD_DIR
    script:
    - echo "TODO"
    # TODO Add stage for integration tests instead of this ad-hoc implementation. [ECR-3308]
    # - cd $TRAVIS_BUILD_DIR/examples/cryptocurrency/examples && ./test.sh
    # - cd $TRAVIS_BUILD_DIR/examples/cryptocurrency/examples && ./test.ps1
    # - cd $TRAVIS_BUILD_DIR/testkit/server && npm run proto && npm run test:unix

before_cache:
  - |
    cd $TRAVIS_BUILD_DIR/target/debug
    rm -rf incremental examples
    find . -maxdepth 1 -type f -executable -delete
    find deps -type f -size +20M -delete
    du -h -d 1 .

notifications:
  webhooks:
    urls:
    - https://webhooks.gitter.im/e/9599da7e3a500810190d<|MERGE_RESOLUTION|>--- conflicted
+++ resolved
@@ -40,27 +40,15 @@
     - zlib1g-dev
 
 rust:
-<<<<<<< HEAD
-  - 1.36.0
-=======
   - 1.38.0
->>>>>>> a6e0bf66
 
 cache:
   npm: true
   directories:
-<<<<<<< HEAD
-  - $HOME/.local
-  - $HOME/.cargo
-  - $HOME/.kcov
-  - $TRAVIS_BUILD_DIR/target
-  timeout: 900
-=======
   - $HOME/.cache
   - $HOME/.cargo
   - $HOME/.local
   - $HOME/.kcov
->>>>>>> a6e0bf66
 
 dist: xenial
 sudo: required
@@ -107,10 +95,6 @@
     # TODO: Temporary hack to ignore warnings about missing pages. (ECR-703)
     - mkdir -p target/doc/exonum_configuration
     - mkdir -p target/std/string
-<<<<<<< HEAD
-    - touch target/doc/exonum_configuration/enum.Option.html
-=======
->>>>>>> a6e0bf66
     - touch target/std/string/struct.String.html
     - touch target/std/primitive.usize.html
     - mkdir -p target/doc/std/option
@@ -127,26 +111,16 @@
     install:
     - |
       if [ ! -f "$HOME/.kcov/bin/kcov" ]; then
-<<<<<<< HEAD
-        wget https://github.com/SimonKagstrom/kcov/archive/v36.tar.gz
-        tar xzf v36.tar.gz
-        cd kcov-36
-=======
         wget https://github.com/SimonKagstrom/kcov/archive/master.tar.gz
         tar xzf master.tar.gz
         cd kcov-master
->>>>>>> a6e0bf66
         mkdir build
         cd build
         cmake .. -DCMAKE_INSTALL_PREFIX=$HOME/.kcov -DCMAKE_BUILD_TYPE=Release
         make -j2
         make install
         cd ../..
-<<<<<<< HEAD
-        rm -rf kcov-36
-=======
         rm -rf kcov-master
->>>>>>> a6e0bf66
       fi
     script:
     - cargo test --no-run
@@ -155,16 +129,8 @@
     - bash <(curl -s https://codecov.io/bash)
     - echo "Uploaded code coverage"
 
-<<<<<<< HEAD
-  # Tests.
-  - name: test
-    install:
-    - nvm install 8 && nvm use 8
-    - cd $TRAVIS_BUILD_DIR/testkit/server && npm install && cd $TRAVIS_BUILD_DIR
-=======
   # Unit tests.
   - name: unit-test
->>>>>>> a6e0bf66
     script:
     - cargo test --all
 
@@ -188,14 +154,6 @@
     # - cd $TRAVIS_BUILD_DIR/examples/cryptocurrency/examples && ./test.ps1
     # - cd $TRAVIS_BUILD_DIR/testkit/server && npm run proto && npm run test:unix
 
-before_cache:
-  - |
-    cd $TRAVIS_BUILD_DIR/target/debug
-    rm -rf incremental examples
-    find . -maxdepth 1 -type f -executable -delete
-    find deps -type f -size +20M -delete
-    du -h -d 1 .
-
 notifications:
   webhooks:
     urls:

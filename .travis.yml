language: rust

addons:
  apt:
    sources:
    - sourceline: 'ppa:giskou/librocksdb'
    packages:
    - gcc
    - g++
    - libssl-dev
    - libcurl4-openssl-dev
    - libelf-dev
    - libdw-dev
    - binutils-dev
    - libiberty-dev
    - libsnappy-dev
    - librocksdb

rust:
  - stable

matrix:
  allow_failures:
    - env: FEATURE=non-fatal-checks
  fast_finish: true
  include:
    - rust: nightly-2018-01-22
      env: FEATURE=benchmarks
    - rust: nightly-2018-01-22
      env: FEATURE=clippy-core
    - rust: nightly-2018-01-22
      env: FEATURE=clippy-sandbox
    - rust: nightly-2018-01-22
      env: FEATURE=clippy-testkit
    - rust: nightly-2018-01-22
      env: FEATURE=clippy-time

cache:
  directories:
  - node_modules
  - $HOME/.cargo
  - $HOME/.local
  - $TRAVIS_BUILD_DIR/target
  - $TRAVIS_BUILD_DIR/sandbox/target

dist: trusty
sudo: required

env:
  global:
  - CLIPPY_VERS=0.0.181
  - RUSTFMT_VERS=0.9.0
  - DEADLINKS_VERS=0.3.0
  - OUTDATED_VERS=0.7.0
  - SODIUM_VERS=1.0.13
  - CARGO_INCREMENTAL=1
  - RUSTFLAGS="-C link-dead-code"
  - CODECOV_TOKEN=90006bf6-e4b7-4825-b880-8d19c4e21c21
  - ROCKSDB_LIB_DIR=/usr/lib/x86_64-linux-gnu
  - SNAPPY_LIB_DIR=/usr/lib/x86_64-linux-gnu
  matrix:
  - FEATURE=fmt
  - FEATURE=test-core
  - FEATURE=test-sandbox
  - FEATURE=test-testkit
  - FEATURE=test-time
  - FEATURE=test-doc
  - FEATURE=non-fatal-checks

install:
- |
  if [ ! -f "$HOME/.local/lib/libsodium.a" ]; then
    wget "https://github.com/jedisct1/libsodium/releases/download/$SODIUM_VERS/libsodium-$SODIUM_VERS.tar.gz" -t 5 -O "libsodium.tar.gz"
    tar xvf libsodium.tar.gz
    cd libsodium-$SODIUM_VERS
    ./configure --prefix=$HOME/.local
    make
    make install
    cd ..
  fi
- export LD_LIBRARY_PATH=$LD_LIBRARY_PATH:$HOME/.local/lib
- export PKG_CONFIG_PATH=$PKG_CONFIG_PATH:$HOME/.local/lib/pkgconfig
- |
  if [[ "$FEATURE" == "non-fatal-checks" ]]; then
    cargo-outdated -V | grep $OUTDATED_VERS || cargo install cargo-outdated --vers $OUTDATED_VERS --force
    cargo-deadlinks -V | grep $DEADLINKS_VERS || cargo install cargo-deadlinks --vers $DEADLINKS_VERS --force
    fi
- |
  if [[ "$FEATURE" == "fmt" ]]; then
    cargo-audit -V || cargo install cargo-audit --force
    rustfmt -V | grep $RUSTFMT_VERS || cargo install rustfmt --vers $RUSTFMT_VERS --force
    nvm install 8
    nvm use 8
    npm install -g cspell
    cspell --version
    npm install -g markdownlint-cli
    markdownlint --version
    fi
- |
  case "$FEATURE" in
  clippy* )
    cargo clippy --version | grep $CLIPPY_VERS || cargo install clippy --force --vers $CLIPPY_VERS
  ;;
  esac
- cargo install --list

script: |
  case "$FEATURE" in

  "fmt" )
      cargo update &&
      cd exonum && cargo fmt -- --write-mode=diff && cd .. &&
      cd sandbox && cargo fmt -- --write-mode=diff && cd .. &&
      cd testkit && cargo fmt -- --write-mode=diff && cd .. &&
      cd services/time && cargo fmt -- --write-mode=diff && cd ../.. &&
      cspell sandbox/{src,examples,tests}/**/*.rs &&
      cspell exonum/{src,benches,tests}/**/*.rs &&
      cspell testkit/{src,examples,tests}/**/*.rs &&
<<<<<<< HEAD
      cspell services/time/{src, examples, tests}/**/*.rs
=======
      find . -not -path "./3rdparty/*" -name "*.md" | xargs markdownlint --config .markdownlintrc
>>>>>>> 61ef081d
  ;;
  "clippy-core" )
      cd exonum && cargo clippy --verbose --features long_benchmarks -- -D warnings
  ;;
  "clippy-sandbox" )
      cd sandbox && cargo clippy --verbose -- -D warnings
  ;;
  "clippy-testkit" )
      cd testkit && cargo clippy --verbose -- -D warnings
  ;;
  "clippy-time" )
      cd services/time && cargo clippy --verbose -- -D warnings
  ;;
  "test-core" )
      cargo test -p exonum --verbose --tests --lib --features "float_serialize"
  ;;
  "test-sandbox" )
      cargo test -p sandbox --verbose
  ;;
  "test-testkit" )
      cargo test -p exonum-testkit --verbose &&
      cargo run -p exonum-testkit --example timestamping &&
      cargo run -p exonum-testkit --example configuration_change
  ;;
  "test-time" )
      cargo test -p exonum-time --verbose &&
      cargo run -p exonum-time --example simple_service &&
      cargo build -p exonum-time --example exonum_time
  ;;
  "test-doc" )
      cargo test -p sandbox --verbose --doc -- --test-threads=2
  ;;
  "non-fatal-checks" )
      cargo doc --no-deps &&
      cargo deadlinks --dir target/doc &&
      cargo outdated --exit-code 1
  ;;
  "benchmarks" )
      RUST_LOG=off cargo bench --verbose --manifest-path exonum/Cargo.toml --features long_benchmarks --no-run
  ;;

  esac

after_success: |
  [ $TRAVIS_BRANCH = master ] &&
  [ $TRAVIS_PULL_REQUEST = false ] &&
  wget https://github.com/SimonKagstrom/kcov/archive/master.tar.gz &&
  tar xzf master.tar.gz &&
  cd kcov-master &&
  mkdir build &&
  cd build &&
  cmake .. &&
  make &&
  make install &&
  cd ../.. &&
  rm -rf kcov-master &&
  for file in target/debug/exonum-*[^\.d]; do mkdir -p "target/cov/$(basename $file)"; kcov --exclude-pattern=/.cargo,/usr/lib --verify "target/cov/$(basename $file)" "$file"; done &&
  bash <(curl -s https://codecov.io/bash) &&
  echo "Uploaded code coverage"

notifications:
  slack:
    secure: ufnH5/ilJ/GkfzU28GguFgQzL1Jb7gGGVaBytCi1VW9cvME7wHC/Pf3ZDM9cVv7t8Cq6K423J8pSkT8vErB7GzHLGRJK8EsBkuGxiAJiHJIVNf/a20gjyqtS2wSyoVDDFz1LRtCNvQanSy2psSWyJcWtnAllluwRNHKXZWYFOpU6uqt2XIi1s3vuMyVw177alNyQkUJ6mhnt9ZDGoMXfcwXIvZ1bt3GPwAbuvAiHsShIrtVGJYTbIBDBsFsGgc1313xdz670xa1JrvZpIl0ZF91Z/0rxtQZjYos859ARnP+v5TfMpsOZbhVHtLI81/o/dOu/Dnrv2xo4VgLaHCTPfhO7LE7kGZ1OyEFqzsadL+k97JQnfkyyFRA84FrVNvgn5NStJtNRJu593v0zuI1OpmY5Xcu/XG2X3dpYZJGciKywoI8gFCc18taIqWY8P3uL/KdxX3VLikMkmYX+cXxHwhH/RvNLbfxD+hTepz+sGWBnLg/dFNpy3WdzJrSNKE9OAH3Gy53z32fT7XiGF8+juN3RB7MmoLA+sOKnGnjal+o44Ga7KDxHe9lOjRVWAQFH6lIEVNwpdEp+2zqu2QAyCIbYcyEdxo8oKXMwAOPFeIqFGshAYGSQAYbT9V75J2Hfcpqb+EXhiBluCSjoaacg4Yhsc/tFhqI7B5+tq7Z5KVU=
  webhooks:
    urls:
    - https://webhooks.gitter.im/e/9599da7e3a500810190d<|MERGE_RESOLUTION|>--- conflicted
+++ resolved
@@ -116,11 +116,8 @@
       cspell sandbox/{src,examples,tests}/**/*.rs &&
       cspell exonum/{src,benches,tests}/**/*.rs &&
       cspell testkit/{src,examples,tests}/**/*.rs &&
-<<<<<<< HEAD
-      cspell services/time/{src, examples, tests}/**/*.rs
-=======
+      cspell services/time/{src, examples, tests}/**/*.rs &&
       find . -not -path "./3rdparty/*" -name "*.md" | xargs markdownlint --config .markdownlintrc
->>>>>>> 61ef081d
   ;;
   "clippy-core" )
       cd exonum && cargo clippy --verbose --features long_benchmarks -- -D warnings
